import logging
from typing import Any, Dict, List, Optional

import numpy as np
from mlagents.tf_utils import tf
from mlagents import tf_utils

from mlagents_envs.exception import UnityException
from mlagents.trainers.policy import Policy
from mlagents.trainers.action_info import ActionInfo
from tensorflow.python.platform import gfile
from tensorflow.python.framework import graph_util
from mlagents.trainers import tensorflow_to_barracuda as tf2bc
from mlagents.trainers.trajectory import SplitObservations
<<<<<<< HEAD
from mlagents.trainers.env_manager import get_global_agent_id
=======
from mlagents.trainers.buffer import AgentBuffer
from mlagents.trainers.brain_conversion_utils import get_global_agent_id
>>>>>>> a37307ba
from mlagents_envs.base_env import BatchedStepResult
from mlagents.trainers.models import LearningModel


logger = logging.getLogger("mlagents.trainers")


class UnityPolicyException(UnityException):
    """
    Related to errors with the Trainer.
    """

    pass


class TFPolicy(Policy):
    """
    Contains a learning model, and the necessary
    functions to interact with it to perform evaluate and updating.
    """

    possible_output_nodes = [
        "action",
        "value_estimate",
        "action_probs",
        "recurrent_out",
        "memory_size",
        "version_number",
        "is_continuous_control",
        "action_output_shape",
    ]

    def __init__(self, seed, brain, trainer_parameters, load=False):
        """
        Initialized the policy.
        :param seed: Random seed to use for TensorFlow.
        :param brain: The corresponding Brain for this policy.
        :param trainer_parameters: The trainer parameters.
        """
<<<<<<< HEAD
        self._version_number_ = 2
        self.m_size = 0
=======

        # for ghost trainer save/load snapshots
        self.assign_phs = []
        self.assign_ops = []

        self.m_size = None
        self.model = None
>>>>>>> a37307ba
        self.inference_dict = {}
        self.update_dict = {}
        self.sequence_length = 1
        self.seed = seed
        self.brain = brain

        self.act_size = brain.vector_action_space_size
        self.vec_obs_size = brain.vector_observation_space_size
        self.vis_obs_size = brain.number_visual_observations

        self.use_recurrent = trainer_parameters["use_recurrent"]
        self.memory_dict: Dict[str, np.ndarray] = {}
        self.reward_signals: Dict[str, "RewardSignal"] = {}
        self.num_branches = len(self.brain.vector_action_space_size)
        self.previous_action_dict: Dict[str, np.array] = {}
        self.normalize = trainer_parameters.get("normalize", False)
        self.use_continuous_act = brain.vector_action_space_type == "continuous"
        if self.use_continuous_act:
            self.num_branches = self.brain.vector_action_space_size[0]
        self.model_path = trainer_parameters["model_path"]
        self.keep_checkpoints = trainer_parameters.get("keep_checkpoints", 5)
        self.graph = tf.Graph()
<<<<<<< HEAD
        config = tf.ConfigProto()
        config.gpu_options.allow_growth = True
        # For multi-GPU training, set allow_soft_placement to True to allow
        # placing the operation into an alternative device automatically
        # to prevent from exceptions if the device doesn't suppport the operation
        # or the device does not exist
        config.allow_soft_placement = True
        tf.set_random_seed(seed)
        self.sess = tf.Session(config=config, graph=self.graph)
=======
        self.sess = tf.Session(
            config=tf_utils.generate_session_config(), graph=self.graph
        )
>>>>>>> a37307ba
        self.saver = None
        self.optimizer = None
        if self.use_recurrent:
            self.m_size = trainer_parameters["memory_size"]
            self.sequence_length = trainer_parameters["sequence_length"]
            if self.m_size == 0:
                raise UnityPolicyException(
                    "The memory size for brain {0} is 0 even "
                    "though the trainer uses recurrent.".format(brain.brain_name)
                )
            elif self.m_size % 4 != 0:
                raise UnityPolicyException(
                    "The memory size for brain {0} is {1} "
                    "but it must be divisible by 4.".format(
                        brain.brain_name, self.m_size
                    )
                )
        self._initialize_tensorflow_references()
        self.load = load

    def _initialize_graph(self):
        with self.graph.as_default():
            self.saver = tf.train.Saver(max_to_keep=self.keep_checkpoints)
            init = tf.global_variables_initializer()
            self.sess.run(init)

    def _load_graph(self):
        with self.graph.as_default():
            self.saver = tf.train.Saver(max_to_keep=self.keep_checkpoints)
            logger.info("Loading Model for brain {}".format(self.brain.brain_name))
            ckpt = tf.train.get_checkpoint_state(self.model_path)
            if ckpt is None:
                logger.info(
                    "The model {0} could not be found. Make "
                    "sure you specified the right "
                    "--run-id".format(self.model_path)
                )
            self.saver.restore(self.sess, ckpt.model_checkpoint_path)

<<<<<<< HEAD
    def initialize_or_load(self):
        if self.load:
            self._load_graph()
        else:
            self._initialize_graph()
=======
    def get_weights(self):
        with self.graph.as_default():
            _vars = tf.get_collection(tf.GraphKeys.GLOBAL_VARIABLES)
            values = [v.eval(session=self.sess) for v in _vars]
            return values

    def init_load_weights(self):
        with self.graph.as_default():
            _vars = tf.get_collection(tf.GraphKeys.GLOBAL_VARIABLES)
            values = [v.eval(session=self.sess) for v in _vars]
            for var, value in zip(_vars, values):
                assign_ph = tf.placeholder(var.dtype, shape=value.shape)
                self.assign_phs.append(assign_ph)
                self.assign_ops.append(tf.assign(var, assign_ph))

    def load_weights(self, values):
        with self.graph.as_default():
            feed_dict = {}
            for assign_ph, value in zip(self.assign_phs, values):
                feed_dict[assign_ph] = value
            self.sess.run(self.assign_ops, feed_dict=feed_dict)
>>>>>>> a37307ba

    def evaluate(
        self, batched_step_result: BatchedStepResult, global_agent_ids: List[str]
    ) -> Dict[str, Any]:
        """
        Evaluates policy for the agent experiences provided.
        :param batched_step_result: BatchedStepResult input to network.
        :return: Output from policy based on self.inference_dict.
        """
        raise UnityPolicyException("The evaluate function was not implemented.")

    def get_action(
        self, batched_step_result: BatchedStepResult, worker_id: int = 0
    ) -> ActionInfo:
        """
        Decides actions given observations information, and takes them in environment.
        :param batched_step_result: A dictionary of brain names and BatchedStepResult from environment.
        :param worker_id: In parallel environment training, the unique id of the environment worker that
            the BatchedStepResult came from. Used to construct a globally unique id for each agent.
        :return: an ActionInfo containing action, memories, values and an object
        to be passed to add experiences
        """
        if batched_step_result.n_agents() == 0:
            return ActionInfo.empty()

        agents_done = [
            agent
            for agent, done in zip(
                batched_step_result.agent_id, batched_step_result.done
            )
            if done
        ]

        self.remove_memories(agents_done)
        self.remove_previous_action(agents_done)

        global_agent_ids = [
            get_global_agent_id(worker_id, int(agent_id))
            for agent_id in batched_step_result.agent_id
        ]  # For 1-D array, the iterator order is correct.

        run_out = self.evaluate(  # pylint: disable=assignment-from-no-return
            batched_step_result, global_agent_ids
        )

        self.save_memories(global_agent_ids, run_out.get("memory_out"))
        return ActionInfo(
            action=run_out.get("action"),
            value=run_out.get("value"),
            outputs=run_out,
            agent_ids=batched_step_result.agent_id,
        )

    def update(self, mini_batch, num_sequences):
        """
        Performs update of the policy.
        :param num_sequences: Number of experience trajectories in batch.
        :param mini_batch: Batch of experiences.
        :return: Results of update.
        """
        raise UnityPolicyException("The update function was not implemented.")

    def _execute_model(self, feed_dict, out_dict):
        """
        Executes model.
        :param feed_dict: Input dictionary mapping nodes to input data.
        :param out_dict: Output dictionary mapping names to nodes.
        :return: Dictionary mapping names to input data.
        """
        network_out = self.sess.run(list(out_dict.values()), feed_dict=feed_dict)
        run_out = dict(zip(list(out_dict.keys()), network_out))
        return run_out

    def fill_eval_dict(self, feed_dict, batched_step_result):
        vec_vis_obs = SplitObservations.from_observations(batched_step_result.obs)
        for i, _ in enumerate(vec_vis_obs.visual_observations):
            feed_dict[self.visual_in[i]] = vec_vis_obs.visual_observations[i]
        if self.use_vec_obs:
            feed_dict[self.vector_in] = vec_vis_obs.vector_observations
        if not self.use_continuous_act:
            mask = np.ones(
                (
                    batched_step_result.n_agents(),
                    np.sum(self.brain.vector_action_space_size),
                ),
                dtype=np.float32,
            )
            if batched_step_result.action_mask is not None:
                mask = 1 - np.concatenate(batched_step_result.action_mask, axis=1)
            feed_dict[self.action_masks] = mask
        return feed_dict

    def make_empty_memory(self, num_agents):
        """
        Creates empty memory for use with RNNs
        :param num_agents: Number of agents.
        :return: Numpy array of zeros.
        """
        return np.zeros((num_agents, self.m_size), dtype=np.float32)

    def save_memories(
        self, agent_ids: List[str], memory_matrix: Optional[np.ndarray]
    ) -> None:
        if memory_matrix is None:
            return
        for index, agent_id in enumerate(agent_ids):
            self.memory_dict[agent_id] = memory_matrix[index, :]

    def retrieve_memories(self, agent_ids: List[str]) -> np.ndarray:
        memory_matrix = np.zeros((len(agent_ids), self.m_size), dtype=np.float32)
        for index, agent_id in enumerate(agent_ids):
            if agent_id in self.memory_dict:
                memory_matrix[index, :] = self.memory_dict[agent_id]
        return memory_matrix

    def remove_memories(self, agent_ids):
        for agent_id in agent_ids:
            if agent_id in self.memory_dict:
                self.memory_dict.pop(agent_id)

    def make_empty_previous_action(self, num_agents):
        """
        Creates empty previous action for use with RNNs and discrete control
        :param num_agents: Number of agents.
        :return: Numpy array of zeros.
        """
        return np.zeros((num_agents, self.num_branches), dtype=np.int)

    def save_previous_action(
        self, agent_ids: List[str], action_matrix: Optional[np.ndarray]
    ) -> None:
        if action_matrix is None:
            return
        for index, agent_id in enumerate(agent_ids):
            self.previous_action_dict[agent_id] = action_matrix[index, :]

    def retrieve_previous_action(self, agent_ids: List[str]) -> np.ndarray:
        action_matrix = np.zeros((len(agent_ids), self.num_branches), dtype=np.int)
        for index, agent_id in enumerate(agent_ids):
            if agent_id in self.previous_action_dict:
                action_matrix[index, :] = self.previous_action_dict[agent_id]
        return action_matrix

    def remove_previous_action(self, agent_ids):
        for agent_id in agent_ids:
            if agent_id in self.previous_action_dict:
                self.previous_action_dict.pop(agent_id)

    def get_current_step(self):
        """
        Gets current model step.
        :return: current model step.
        """
        step = self.sess.run(self.global_step)
        return step

    def increment_step(self, n_steps):
        """
        Increments model step.
        """
        out_dict = {
            "global_step": self.global_step,
            "increment_step": self.increment_step_op,
        }
        feed_dict = {self.steps_to_increment: n_steps}
        return self.sess.run(out_dict, feed_dict=feed_dict)["global_step"]

    def get_inference_vars(self):
        """
        :return:list of inference var names
        """
        return list(self.inference_dict.keys())

    def get_update_vars(self):
        """
        :return:list of update var names
        """
        return list(self.update_dict.keys())

    def save_model(self, steps):
        """
        Saves the model
        :param steps: The number of steps the model was trained for
        :return:
        """
        with self.graph.as_default():
            last_checkpoint = self.model_path + "/model-" + str(steps) + ".cptk"
            self.saver.save(self.sess, last_checkpoint)
            tf.train.write_graph(
                self.graph, self.model_path, "raw_graph_def.pb", as_text=False
            )

    def export_model(self):
        """
        Exports latest saved model to .nn format for Unity embedding.
        """

        with self.graph.as_default():
            target_nodes = ",".join(self._process_graph())
            graph_def = self.graph.as_graph_def()
            output_graph_def = graph_util.convert_variables_to_constants(
                self.sess, graph_def, target_nodes.replace(" ", "").split(",")
            )
            frozen_graph_def_path = self.model_path + "/frozen_graph_def.pb"
            with gfile.GFile(frozen_graph_def_path, "wb") as f:
                f.write(output_graph_def.SerializeToString())
            tf2bc.convert(frozen_graph_def_path, self.model_path + ".nn")
            logger.info("Exported " + self.model_path + ".nn file")

    def _process_graph(self):
        """
        Gets the list of the output nodes present in the graph for inference
        :return: list of node names
        """
        all_nodes = [x.name for x in self.graph.as_graph_def().node]
        nodes = [x for x in all_nodes if x in self.possible_output_nodes]
        logger.info("List of nodes to export for brain :" + self.brain.brain_name)
        for n in nodes:
            logger.info("\t" + n)
        return nodes

    def update_normalization(self, vector_obs: np.ndarray) -> None:
        """
        If this policy normalizes vector observations, this will update the norm values in the graph.
        :param vector_obs: The vector observations to add to the running estimate of the distribution.
        """
        if self.use_vec_obs and self.normalize:
            self.sess.run(
                self.update_normalization_op, feed_dict={self.vector_in: vector_obs}
            )

    @property
    def use_vis_obs(self):
        return self.vis_obs_size > 0

    @property
    def use_vec_obs(self):
        return self.vec_obs_size > 0

    def _initialize_tensorflow_references(self):
        with self.graph.as_default():
            self.value_heads: Dict[str, tf.Tensor] = {}
            self.normalization_steps: Optional[tf.Variable] = None
            self.running_mean: Optional[tf.Variable] = None
            self.running_variance: Optional[tf.Variable] = None
            self.update_normalization_op: Optional[tf.Operation] = None
            self.value: Optional[tf.Tensor] = None
            self.all_log_probs: Optional[tf.Tensor] = None
            self.entropy: Optional[tf.Tensor] = None
            self.action_oh: tf.Tensor = None
            self.output_pre: Optional[tf.Tensor] = None
            self.output: Optional[tf.Tensor] = None
            self.selected_actions: Optional[tf.Tensor] = None
            self.action_holder: Optional[tf.Tensor] = None
            self.action_masks: Optional[tf.Tensor] = None
            self.prev_action: Optional[tf.Tensor] = None
            self.memory_in: Optional[tf.Tensor] = None

            self.global_step, self.increment_step_op, self.steps_to_increment = (
                LearningModel.create_global_steps()
            )
            self.visual_in = LearningModel.create_visual_input_placeholders(
                self.brain.camera_resolutions
            )
            self.vector_in = LearningModel.create_vector_input(self.vec_obs_size)
            if self.normalize:
                normalization_tensors = LearningModel.create_normalizer(self.vector_in)
                self.update_normalization_op = normalization_tensors[0]
                self.normalization_steps = normalization_tensors[1]
                self.running_mean = normalization_tensors[2]
                self.running_variance = normalization_tensors[3]
                self.processed_vector_in = LearningModel.normalize_vector_obs(
                    self.vector_in,
                    self.running_mean,
                    self.running_variance,
                    self.normalization_steps,
                )
            else:
                self.processed_vector_in = self.vector_in
                self.update_normalization_op = None

            self.batch_size_ph = tf.placeholder(
                shape=None, dtype=tf.int32, name="batch_size"
            )
            self.sequence_length_ph = tf.placeholder(
                shape=None, dtype=tf.int32, name="sequence_length"
            )
            self.mask_input = tf.placeholder(
                shape=[None], dtype=tf.float32, name="masks"
            )
            # Only needed for PPO, but needed for BC module
            self.epsilon = tf.placeholder(
                shape=[None, self.act_size[0]], dtype=tf.float32, name="epsilon"
            )
            self.mask = tf.cast(self.mask_input, tf.int32)

            tf.Variable(
                int(self.brain.vector_action_space_type == "continuous"),
                name="is_continuous_control",
                trainable=False,
                dtype=tf.int32,
            )
            tf.Variable(
                self._version_number_,
                name="version_number",
                trainable=False,
                dtype=tf.int32,
            )
            tf.Variable(
                self.m_size, name="memory_size", trainable=False, dtype=tf.int32
            )
            if self.brain.vector_action_space_type == "continuous":
                tf.Variable(
                    self.act_size[0],
                    name="action_output_shape",
                    trainable=False,
                    dtype=tf.int32,
                )
            else:
                tf.Variable(
                    sum(self.act_size),
                    name="action_output_shape",
                    trainable=False,
                    dtype=tf.int32,
                )<|MERGE_RESOLUTION|>--- conflicted
+++ resolved
@@ -12,12 +12,7 @@
 from tensorflow.python.framework import graph_util
 from mlagents.trainers import tensorflow_to_barracuda as tf2bc
 from mlagents.trainers.trajectory import SplitObservations
-<<<<<<< HEAD
-from mlagents.trainers.env_manager import get_global_agent_id
-=======
-from mlagents.trainers.buffer import AgentBuffer
 from mlagents.trainers.brain_conversion_utils import get_global_agent_id
->>>>>>> a37307ba
 from mlagents_envs.base_env import BatchedStepResult
 from mlagents.trainers.models import LearningModel
 
@@ -57,18 +52,13 @@
         :param brain: The corresponding Brain for this policy.
         :param trainer_parameters: The trainer parameters.
         """
-<<<<<<< HEAD
         self._version_number_ = 2
         self.m_size = 0
-=======
 
         # for ghost trainer save/load snapshots
         self.assign_phs = []
         self.assign_ops = []
 
-        self.m_size = None
-        self.model = None
->>>>>>> a37307ba
         self.inference_dict = {}
         self.update_dict = {}
         self.sequence_length = 1
@@ -91,21 +81,10 @@
         self.model_path = trainer_parameters["model_path"]
         self.keep_checkpoints = trainer_parameters.get("keep_checkpoints", 5)
         self.graph = tf.Graph()
-<<<<<<< HEAD
-        config = tf.ConfigProto()
-        config.gpu_options.allow_growth = True
-        # For multi-GPU training, set allow_soft_placement to True to allow
-        # placing the operation into an alternative device automatically
-        # to prevent from exceptions if the device doesn't suppport the operation
-        # or the device does not exist
-        config.allow_soft_placement = True
-        tf.set_random_seed(seed)
-        self.sess = tf.Session(config=config, graph=self.graph)
-=======
         self.sess = tf.Session(
             config=tf_utils.generate_session_config(), graph=self.graph
         )
->>>>>>> a37307ba
+        tf.set_random_seed(seed)
         self.saver = None
         self.optimizer = None
         if self.use_recurrent:
@@ -145,13 +124,12 @@
                 )
             self.saver.restore(self.sess, ckpt.model_checkpoint_path)
 
-<<<<<<< HEAD
     def initialize_or_load(self):
         if self.load:
             self._load_graph()
         else:
             self._initialize_graph()
-=======
+
     def get_weights(self):
         with self.graph.as_default():
             _vars = tf.get_collection(tf.GraphKeys.GLOBAL_VARIABLES)
@@ -173,7 +151,6 @@
             for assign_ph, value in zip(self.assign_phs, values):
                 feed_dict[assign_ph] = value
             self.sess.run(self.assign_ops, feed_dict=feed_dict)
->>>>>>> a37307ba
 
     def evaluate(
         self, batched_step_result: BatchedStepResult, global_agent_ids: List[str]
