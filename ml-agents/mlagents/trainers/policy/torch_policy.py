--- conflicted
+++ resolved
@@ -73,11 +73,7 @@
         self.actor_critic = ac_class(
             observation_shapes=self.behavior_spec.observation_shapes,
             network_settings=trainer_settings.network_settings,
-<<<<<<< HEAD
-            action_spec=self.behavior_spec.action_spec,
-=======
             action_spec=behavior_spec.action_spec,
->>>>>>> 6fcdd3fd
             stream_names=reward_signal_names,
             conditional_sigma=self.condition_sigma_on_obs,
             tanh_squash=tanh_squash,
@@ -102,12 +98,12 @@
     ) -> Tuple[SplitObservations, np.ndarray]:
         vec_vis_obs = SplitObservations.from_observations(decision_requests.obs)
         mask = None
-        if self.discrete_act_size > 0:
-            mask = torch.ones([len(decision_requests), np.sum(self.discrete_act_branches)])
-        if decision_requests.action_mask is not None:
-            mask = torch.as_tensor(
-                1 - np.concatenate(decision_requests.action_mask, axis=1)
-            )
+        if not self.use_continuous_act:
+            mask = torch.ones([len(decision_requests), np.sum(self.act_size)])
+            if decision_requests.action_mask is not None:
+                mask = torch.as_tensor(
+                    1 - np.concatenate(decision_requests.action_mask, axis=1)
+                )
         return vec_vis_obs, mask
 
     def update_normalization(self, vector_obs: np.ndarray) -> None:
@@ -127,56 +123,42 @@
         masks: Optional[torch.Tensor] = None,
         memories: Optional[torch.Tensor] = None,
         seq_len: int = 1,
-<<<<<<< HEAD
-        all_log_probs: bool = False,
     ) -> Tuple[
-        torch.Tensor, torch.Tensor, torch.Tensor, Dict[str, torch.Tensor], torch.Tensor
+        AgentAction, ActionLogProbs, torch.Tensor, Dict[str, torch.Tensor], torch.Tensor
     ]:
-        """
-        :param all_log_probs: Returns (for discrete actions) a tensor of log probs, one for each action.
-        """
-        actions, log_probs, entropies, value_heads, memories = self.actor_critic.get_action_stats_and_value(
-            vec_obs, vis_obs, masks, memories, seq_len
-        )
-        return (
-            actions,
-            log_probs,
-            entropies,
-            value_heads,
-            memories,
-        )
-=======
-    ) -> Tuple[AgentAction, ActionLogProbs, torch.Tensor, torch.Tensor]:
         """
         :param vec_obs: List of vector observations.
         :param vis_obs: List of visual observations.
         :param masks: Loss masks for RNN, else None.
         :param memories: Input memories when using RNN, else None.
         :param seq_len: Sequence length when using RNN.
-        :return: Tuple of actions, log probabilities (dependent on all_log_probs), entropies, and
-            output memories, all as Torch Tensors.
-        """
-        if memories is None:
-            dists, memories = self.actor_critic.get_dists(
-                vec_obs, vis_obs, masks, memories, seq_len
-            )
-        else:
-            # If we're using LSTM. we need to execute the values to get the critic memories
-            dists, _, memories = self.actor_critic.get_dist_and_value(
-                vec_obs, vis_obs, masks, memories, seq_len
-            )
-        action_list = self.actor_critic.sample_action(dists)
-        log_probs_list, entropies, all_logs_list = ModelUtils.get_probs_and_entropy(
-            action_list, dists
-        )
-        actions = AgentAction.create(action_list, self.behavior_spec.action_spec)
-        log_probs = ActionLogProbs.create(
-            log_probs_list, self.behavior_spec.action_spec, all_logs_list
-        )
-        # Use the sum of entropy across actions, not the mean
-        entropy_sum = torch.sum(entropies, dim=1)
-        return (actions, log_probs, entropy_sum, memories)
->>>>>>> 6fcdd3fd
+        :return: Tuple of AgentAction, ActionLogProbs, entropies, and output memories.
+        """
+        actions, log_probs, entropies, value_heads, memories = self.actor_critic.get_action_stats_and_value(
+            vec_obs, vis_obs, masks, memories, seq_len
+        )
+        return (actions, log_probs, entropies, value_heads, memories)
+
+    # if memories is None:
+    #     dists, memories = self.actor_critic.get_dists(
+    #         vec_obs, vis_obs, masks, memories, seq_len
+    #     )
+    # else:
+    #     # If we're using LSTM. we need to execute the values to get the critic memories
+    #     dists, _, memories = self.actor_critic.get_dist_and_value(
+    #         vec_obs, vis_obs, masks, memories, seq_len
+    #     )
+    # action_list = self.actor_critic.sample_action(dists)
+    # log_probs_list, entropies, all_logs_list = ModelUtils.get_probs_and_entropy(
+    #     action_list, dists
+    # )
+    # actions = AgentAction.create(action_list, self.behavior_spec.action_spec)
+    # log_probs = ActionLogProbs.create(
+    #     log_probs_list, self.behavior_spec.action_spec, all_logs_list
+    # )
+    # # Use the sum of entropy across actions, not the mean
+    # entropy_sum = torch.sum(entropies, dim=1)
+    # return (actions, log_probs, entropy_sum, memories)
 
     def evaluate_actions(
         self,
@@ -186,29 +168,25 @@
         masks: Optional[torch.Tensor] = None,
         memories: Optional[torch.Tensor] = None,
         seq_len: int = 1,
-<<<<<<< HEAD
-    ) -> Tuple[torch.Tensor, torch.Tensor, Dict[str, torch.Tensor]]:
-
+    ) -> Tuple[ActionLogProbs, torch.Tensor, Dict[str, torch.Tensor]]:
         log_probs, entropies, value_heads = self.actor_critic.get_stats_and_value(
             vec_obs, vis_obs, actions, masks, memories, seq_len
         )
         return log_probs, entropies, value_heads
-=======
-    ) -> Tuple[ActionLogProbs, torch.Tensor, Dict[str, torch.Tensor]]:
-        dists, value_heads, _ = self.actor_critic.get_dist_and_value(
-            vec_obs, vis_obs, masks, memories, seq_len
-        )
-        action_list = actions.to_tensor_list()
-        log_probs_list, entropies, _ = ModelUtils.get_probs_and_entropy(
-            action_list, dists
-        )
-        log_probs = ActionLogProbs.create(
-            log_probs_list, self.behavior_spec.action_spec
-        )
-        # Use the sum of entropy across actions, not the mean
-        entropy_sum = torch.sum(entropies, dim=1)
-        return log_probs, entropy_sum, value_heads
->>>>>>> 6fcdd3fd
+
+        # dists, value_heads, _ = self.actor_critic.get_dist_and_value(
+        #    vec_obs, vis_obs, masks, memories, seq_len
+        # )
+        # action_list = actions.to_tensor_list()
+        # log_probs_list, entropies, _ = ModelUtils.get_probs_and_entropy(
+        #    action_list, dists
+        # )
+        # log_probs = ActionLogProbs.create(
+        #    log_probs_list, self.behavior_spec.action_spec
+        # )
+        ## Use the sum of entropy across actions, not the mean
+        # entropy_sum = torch.sum(entropies, dim=1)
+        # return log_probs, entropy_sum, value_heads
 
     @timed
     def evaluate(
@@ -234,12 +212,6 @@
             action, log_probs, entropy, value_heads, memories = self.sample_actions(
                 vec_obs, vis_obs, masks=masks, memories=memories
             )
-<<<<<<< HEAD
-        # Todo - make pre_action difference
-        run_out["pre_action"] = ModelUtils.to_numpy(action)
-        run_out["action"] = ModelUtils.to_numpy(action)
-        run_out["log_probs"] = ModelUtils.to_numpy(log_probs)
-=======
         run_out["action"] = action.to_numpy_dict()
         run_out["pre_action"] = (
             action.to_numpy_dict()["continuous_action"]
@@ -247,7 +219,6 @@
             else None
         )  # Todo - make pre_action difference
         run_out["log_probs"] = log_probs.to_numpy_dict()
->>>>>>> 6fcdd3fd
         run_out["entropy"] = ModelUtils.to_numpy(entropy)
         run_out["value_heads"] = {
             name: ModelUtils.to_numpy(t) for name, t in value_heads.items()
