from typing import Any, Dict, List, Tuple, Optional
import numpy as np
from mlagents.torch_utils import torch, default_device
import copy

from mlagents.trainers.action_info import ActionInfo
from mlagents.trainers.behavior_id_utils import get_global_agent_id
from mlagents.trainers.policy import Policy
from mlagents_envs.base_env import DecisionSteps, BehaviorSpec
from mlagents_envs.timers import timed

from mlagents.trainers.settings import TrainerSettings
from mlagents.trainers.trajectory import SplitObservations
from mlagents.trainers.torch.networks import (
    SharedActorCritic,
    SeparateActorCritic,
    GlobalSteps,
)

from mlagents.trainers.torch.utils import ModelUtils, AgentAction, ActionLogProbs

EPSILON = 1e-7  # Small value to avoid divide by zero


class TorchPolicy(Policy):
    def __init__(
        self,
        seed: int,
        behavior_spec: BehaviorSpec,
        trainer_settings: TrainerSettings,
        tanh_squash: bool = False,
        reparameterize: bool = False,
        separate_critic: bool = True,
        condition_sigma_on_obs: bool = True,
    ):
        """
        Policy that uses a multilayer perceptron to map the observations to actions. Could
        also use a CNN to encode visual input prior to the MLP. Supports discrete and
        continuous action spaces, as well as recurrent networks.
        :param seed: Random seed.
        :param behavior_spec: Assigned BehaviorSpec object.
        :param trainer_settings: Defined training parameters.
        :param load: Whether a pre-trained model will be loaded or a new one created.
        :param tanh_squash: Whether to use a tanh function on the continuous output,
        or a clipped output.
        :param reparameterize: Whether we are using the resampling trick to update the policy
        in continuous output.
        """
        super().__init__(
            seed,
            behavior_spec,
            trainer_settings,
            tanh_squash,
            reparameterize,
            condition_sigma_on_obs,
        )
        self.global_step = (
            GlobalSteps()
        )  # could be much simpler if TorchPolicy is nn.Module
        self.grads = None

        reward_signal_configs = trainer_settings.reward_signals
        reward_signal_names = [key.value for key, _ in reward_signal_configs.items()]

        self.stats_name_to_update_name = {
            "Losses/Value Loss": "value_loss",
            "Losses/Policy Loss": "policy_loss",
        }
        if separate_critic:
            ac_class = SeparateActorCritic
        else:
            ac_class = SharedActorCritic
        self.actor_critic = ac_class(
            observation_shapes=self.behavior_spec.observation_shapes,
            network_settings=trainer_settings.network_settings,
            action_spec=behavior_spec.action_spec,
            stream_names=reward_signal_names,
            conditional_sigma=self.condition_sigma_on_obs,
            tanh_squash=tanh_squash,
        )
        # Save the m_size needed for export
        self._export_m_size = self.m_size
        # m_size needed for training is determined by network, not trainer settings
        self.m_size = self.actor_critic.memory_size

        self.actor_critic.to(default_device())

    @property
    def export_memory_size(self) -> int:
        """
        Returns the memory size of the exported ONNX policy. This only includes the memory
        of the Actor and not any auxillary networks.
        """
        return self._export_m_size

    def _split_decision_step(
        self, decision_requests: DecisionSteps
    ) -> Tuple[SplitObservations, np.ndarray]:
        vec_vis_obs = SplitObservations.from_observations(decision_requests.obs)
        mask = None
        if self.action_spec.discrete_size > 0:
            mask = torch.ones([len(decision_requests), np.sum(self.act_size)])
            if decision_requests.action_mask is not None:
                mask = torch.as_tensor(
                    1 - np.concatenate(decision_requests.action_mask, axis=1)
                )
        return vec_vis_obs, mask

    def update_normalization(self, vector_obs: np.ndarray) -> None:
        """
        If this policy normalizes vector observations, this will update the norm values in the graph.
        :param vector_obs: The vector observations to add to the running estimate of the distribution.
        """
        vector_obs = [torch.as_tensor(vector_obs)]
        if self.use_vec_obs and self.normalize:
            self.actor_critic.update_normalization(vector_obs)

    @timed
    def sample_actions(
        self,
        vec_obs: List[torch.Tensor],
        vis_obs: List[torch.Tensor],
        masks: Optional[torch.Tensor] = None,
        memories: Optional[torch.Tensor] = None,
        seq_len: int = 1,
    ) -> Tuple[
        AgentAction, ActionLogProbs, torch.Tensor, Dict[str, torch.Tensor], torch.Tensor
    ]:
        """
        :param vec_obs: List of vector observations.
        :param vis_obs: List of visual observations.
        :param masks: Loss masks for RNN, else None.
        :param memories: Input memories when using RNN, else None.
        :param seq_len: Sequence length when using RNN.
        :return: Tuple of AgentAction, ActionLogProbs, entropies, and output memories.
        """
        actions, log_probs, entropies, value_heads, memories = self.actor_critic.get_action_stats_and_value(
            vec_obs, vis_obs, masks, memories, seq_len
        )
        return (actions, log_probs, entropies, value_heads, memories)

    def evaluate_actions(
        self,
        vec_obs: torch.Tensor,
        vis_obs: torch.Tensor,
        actions: AgentAction,
        masks: Optional[torch.Tensor] = None,
        memories: Optional[torch.Tensor] = None,
        seq_len: int = 1,
    ) -> Tuple[ActionLogProbs, torch.Tensor, Dict[str, torch.Tensor]]:
        log_probs, entropies, value_heads = self.actor_critic.get_stats_and_value(
            vec_obs, vis_obs, actions, masks, memories, seq_len
        )
        return log_probs, entropies, value_heads

    @timed
    def evaluate(
        self, decision_requests: DecisionSteps, global_agent_ids: List[str]
    ) -> Dict[str, Any]:
        """
        Evaluates policy for the agent experiences provided.
        :param global_agent_ids:
        :param decision_requests: DecisionStep object containing inputs.
        :return: Outputs from network as defined by self.inference_dict.
        """
        vec_vis_obs, masks = self._split_decision_step(decision_requests)
        vec_obs = [torch.as_tensor(vec_vis_obs.vector_observations)]
        vis_obs = [
            torch.as_tensor(vis_ob) for vis_ob in vec_vis_obs.visual_observations
        ]
        memories = torch.as_tensor(self.retrieve_memories(global_agent_ids)).unsqueeze(
            0
        )

        run_out = {}
        with torch.no_grad():
            action, log_probs, entropy, value_heads, memories = self.sample_actions(
                vec_obs, vis_obs, masks=masks, memories=memories
            )
        action_dict = action.to_numpy_dict()
        run_out["action"] = action_dict
        run_out["pre_action"] = (
<<<<<<< HEAD
            action.to_numpy_dict()["continuous_action"]
            if self.action_spec.continuous_size > 0
            else None
        )  # Todo - make pre_action difference
=======
            action_dict["continuous_action"] if self.use_continuous_act else None
        )
>>>>>>> 65d17fe6
        run_out["log_probs"] = log_probs.to_numpy_dict()
        run_out["entropy"] = ModelUtils.to_numpy(entropy)
        run_out["value_heads"] = {
            name: ModelUtils.to_numpy(t) for name, t in value_heads.items()
        }
        run_out["value"] = np.mean(list(run_out["value_heads"].values()), 0)
        run_out["learning_rate"] = 0.0
        if self.use_recurrent:
            run_out["memory_out"] = ModelUtils.to_numpy(memories).squeeze(0)
        return run_out

    def get_action(
        self, decision_requests: DecisionSteps, worker_id: int = 0
    ) -> ActionInfo:
        """
        Decides actions given observations information, and takes them in environment.
        :param worker_id:
        :param decision_requests: A dictionary of behavior names and DecisionSteps from environment.
        :return: an ActionInfo containing action, memories, values and an object
        to be passed to add experiences
        """
        if len(decision_requests) == 0:
            return ActionInfo.empty()

        global_agent_ids = [
            get_global_agent_id(worker_id, int(agent_id))
            for agent_id in decision_requests.agent_id
        ]  # For 1-D array, the iterator order is correct.

        run_out = self.evaluate(
            decision_requests, global_agent_ids
        )  # pylint: disable=assignment-from-no-return
        self.save_memories(global_agent_ids, run_out.get("memory_out"))
        return ActionInfo(
            action=run_out.get("action"),
            value=run_out.get("value"),
            outputs=run_out,
            agent_ids=list(decision_requests.agent_id),
        )

    @property
    def use_vis_obs(self):
        return self.vis_obs_size > 0

    @property
    def use_vec_obs(self):
        return self.vec_obs_size > 0

    def get_current_step(self):
        """
        Gets current model step.
        :return: current model step.
        """
        return self.global_step.current_step

    def set_step(self, step: int) -> int:
        """
        Sets current model step to step without creating additional ops.
        :param step: Step to set the current model step to.
        :return: The step the model was set to.
        """
        self.global_step.current_step = step
        return step

    def increment_step(self, n_steps):
        """
        Increments model step.
        """
        self.global_step.increment(n_steps)
        return self.get_current_step()

    def load_weights(self, values: List[np.ndarray]) -> None:
        self.actor_critic.load_state_dict(values)

    def init_load_weights(self) -> None:
        pass

    def get_weights(self) -> List[np.ndarray]:
        return copy.deepcopy(self.actor_critic.state_dict())

    def get_modules(self):
        return {"Policy": self.actor_critic, "global_step": self.global_step}<|MERGE_RESOLUTION|>--- conflicted
+++ resolved
@@ -180,15 +180,8 @@
         action_dict = action.to_numpy_dict()
         run_out["action"] = action_dict
         run_out["pre_action"] = (
-<<<<<<< HEAD
-            action.to_numpy_dict()["continuous_action"]
-            if self.action_spec.continuous_size > 0
-            else None
-        )  # Todo - make pre_action difference
-=======
             action_dict["continuous_action"] if self.use_continuous_act else None
         )
->>>>>>> 65d17fe6
         run_out["log_probs"] = log_probs.to_numpy_dict()
         run_out["entropy"] = ModelUtils.to_numpy(entropy)
         run_out["value_heads"] = {
