# # Unity ML-Agents Toolkit
# ## ML-Agent Learning (Behavioral Cloning)
# Contains an implementation of Behavioral Cloning Algorithm

import logging

import numpy as np

from mlagents.envs.brain import BrainInfo
from mlagents.envs.action_info import ActionInfoOutputs
from mlagents.trainers.bc.policy import BCPolicy
from mlagents.trainers.buffer import AgentBuffer, AgentProcessorBuffer
from mlagents.trainers.trainer import Trainer

logger = logging.getLogger("mlagents.trainers")


class BCTrainer(Trainer):
    """The BCTrainer is an implementation of Behavioral Cloning."""

    def __init__(self, brain, trainer_parameters, training, load, seed, run_id):
        """
        Responsible for collecting experiences and training PPO model.
        :param  trainer_parameters: The parameters for the trainer (dictionary).
        :param training: Whether the trainer is set for training.
        :param load: Whether the model should be loaded.
        :param seed: The seed the model will be initialized with
        :param run_id: The identifier of the current run
        """
        super(BCTrainer, self).__init__(brain, trainer_parameters, training, run_id)
        self.policy = BCPolicy(seed, brain, trainer_parameters, load)
        self.n_sequences = 1
        self.cumulative_rewards = {}
        self.episode_steps = {}
        self.stats = {
            "Losses/Cloning Loss": [],
            "Environment/Episode Length": [],
            "Environment/Cumulative Reward": [],
        }

        self.batches_per_epoch = trainer_parameters["batches_per_epoch"]

        self.demonstration_buffer = AgentBuffer()
        self.evaluation_buffer = AgentProcessorBuffer()

    def add_experiences(
        self,
        curr_info: BrainInfo,
        next_info: BrainInfo,
        take_action_outputs: ActionInfoOutputs,
    ) -> None:
        """
        Adds experiences to each agent's experience history.
        :param curr_info: Current BrainInfo
        :param next_info: Next BrainInfo
        :param take_action_outputs: The outputs of the take action method.
        """

        # Used to collect information about student performance.
        for agent_id in curr_info.agents:
            self.evaluation_buffer[agent_id].last_brain_info = curr_info

        for agent_id in next_info.agents:
            stored_next_info = self.evaluation_buffer[agent_id].last_brain_info
            if stored_next_info is None:
                continue
            else:
                next_idx = next_info.agents.index(agent_id)
                if agent_id not in self.cumulative_rewards:
                    self.cumulative_rewards[agent_id] = 0
                self.cumulative_rewards[agent_id] += next_info.rewards[next_idx]
                if not next_info.local_done[next_idx]:
                    if agent_id not in self.episode_steps:
                        self.episode_steps[agent_id] = 0
                    self.episode_steps[agent_id] += 1

    def process_experiences(
        self, current_info: BrainInfo, next_info: BrainInfo
    ) -> None:
        """
        Checks agent histories for processing condition, and processes them as necessary.
        Processing involves calculating value and advantage targets for model updating step.
        :param current_info: Current BrainInfo
        :param next_info: Next BrainInfo
        """
        for l in range(len(next_info.agents)):
            if next_info.local_done[l]:
                agent_id = next_info.agents[l]
                self.stats["Environment/Cumulative Reward"].append(
                    self.cumulative_rewards.get(agent_id, 0)
                )
                self.stats["Environment/Episode Length"].append(
                    self.episode_steps.get(agent_id, 0)
                )
                self.reward_buffer.appendleft(self.cumulative_rewards.get(agent_id, 0))
                self.cumulative_rewards[agent_id] = 0
                self.episode_steps[agent_id] = 0

    def end_episode(self):
        """
        A signal that the Episode has ended. The buffer must be reset.
        Get only called when the academy resets.
        """
        self.evaluation_buffer.reset_local_buffers()
        for agent_id in self.cumulative_rewards:
            self.cumulative_rewards[agent_id] = 0
        for agent_id in self.episode_steps:
            self.episode_steps[agent_id] = 0

    def is_ready_update(self):
        """
        Returns whether or not the trainer has enough elements to run update model
        :return: A boolean corresponding to whether or not update_model() can be run
        """
        return len(self.demonstration_buffer["actions"]) > self.n_sequences

    def update_policy(self):
        """
        Updates the policy.
        """
        self.demonstration_buffer.shuffle(self.policy.sequence_length)
        batch_losses = []
        batch_size = self.n_sequences * self.policy.sequence_length
        # We either divide the entire buffer into num_batches batches, or limit the number
        # of batches to batches_per_epoch.
        num_batches = min(
<<<<<<< HEAD
            len(self.demonstration_buffer["actions"]) // self.n_sequences,
=======
            len(self.demonstration_buffer.update_buffer["actions"]) // batch_size,
>>>>>>> 4e8c9926
            self.batches_per_epoch,
        )

        for i in range(0, num_batches * batch_size, batch_size):
            update_buffer = self.demonstration_buffer
            mini_batch = update_buffer.make_mini_batch(i, i + batch_size)
            run_out = self.policy.update(mini_batch, self.n_sequences)
            loss = run_out["policy_loss"]
            batch_losses.append(loss)
        if len(batch_losses) > 0:
            self.stats["Losses/Cloning Loss"].append(np.mean(batch_losses))
        else:
            self.stats["Losses/Cloning Loss"].append(0)<|MERGE_RESOLUTION|>--- conflicted
+++ resolved
@@ -124,11 +124,7 @@
         # We either divide the entire buffer into num_batches batches, or limit the number
         # of batches to batches_per_epoch.
         num_batches = min(
-<<<<<<< HEAD
-            len(self.demonstration_buffer["actions"]) // self.n_sequences,
-=======
-            len(self.demonstration_buffer.update_buffer["actions"]) // batch_size,
->>>>>>> 4e8c9926
+            len(self.demonstration_buffer["actions"]) // batch_size,
             self.batches_per_epoch,
         )
 
