import sys
<<<<<<< HEAD
from typing import List, Dict, TypeVar, Generic, Tuple, Any
from collections import defaultdict, Counter
import queue
=======
from typing import List, Dict, Deque, TypeVar, Generic, Tuple, Any, Union
from collections import defaultdict, Counter, deque
>>>>>>> b6759f1a

from mlagents_envs.base_env import (
    DecisionSteps,
    DecisionStep,
    TerminalSteps,
    TerminalStep,
)
from mlagents_envs.side_channel.stats_side_channel import StatsAggregationMethod
from mlagents.trainers.trajectory import Trajectory, AgentExperience
from mlagents.trainers.policy.tf_policy import TFPolicy
from mlagents.trainers.policy import Policy
from mlagents.trainers.action_info import ActionInfo, ActionInfoOutputs
from mlagents.trainers.stats import StatsReporter
from mlagents.trainers.brain_conversion_utils import get_global_agent_id

T = TypeVar("T")


class AgentProcessor:
    """
    AgentProcessor contains a dictionary per-agent trajectory buffers. The buffers are indexed by agent_id.
    Buffer also contains an update_buffer that corresponds to the buffer used when updating the model.
    One AgentProcessor should be created per agent group.
    """

    def __init__(
        self,
        policy: TFPolicy,
        behavior_id: str,
        stats_reporter: StatsReporter,
        max_trajectory_length: int = sys.maxsize,
    ):
        """
        Create an AgentProcessor.
        :param trainer: Trainer instance connected to this AgentProcessor. Trainer is given trajectory
        when it is finished.
        :param policy: Policy instance associated with this AgentProcessor.
        :param max_trajectory_length: Maximum length of a trajectory before it is added to the trainer.
        :param stats_category: The category under which to write the stats. Usually, this comes from the Trainer.
        """
        self.experience_buffers: Dict[str, List[AgentExperience]] = defaultdict(list)
        self.last_step_result: Dict[str, Tuple[DecisionStep, int]] = {}
        # last_take_action_outputs stores the action a_t taken before the current observation s_(t+1), while
        # grabbing previous_action from the policy grabs the action PRIOR to that, a_(t-1).
        self.last_take_action_outputs: Dict[str, ActionInfoOutputs] = {}
        # Note: In the future this policy reference will be the policy of the env_manager and not the trainer.
        # We can in that case just grab the action from the policy rather than having it passed in.
        self.policy = policy
        self.episode_steps: Counter = Counter()
        self.episode_rewards: Dict[str, float] = defaultdict(float)
        self.stats_reporter = stats_reporter
        self.max_trajectory_length = max_trajectory_length
        self.trajectory_queues: List[AgentManagerQueue[Trajectory]] = []
        self.behavior_id = behavior_id

    def add_experiences(
        self,
        decision_steps: DecisionSteps,
        terminal_steps: TerminalSteps,
        worker_id: int,
        previous_action: ActionInfo,
    ) -> None:
        """
        Adds experiences to each agent's experience history.
        :param decision_steps: current DecisionSteps.
        :param terminal_steps: current TerminalSteps.
        :param previous_action: The outputs of the Policy's get_action method.
        """
        take_action_outputs = previous_action.outputs
        if take_action_outputs:
            for _entropy in take_action_outputs["entropy"]:
                self.stats_reporter.add_stat("Policy/Entropy", _entropy)

        # Make unique agent_ids that are global across workers
        action_global_agent_ids = [
            get_global_agent_id(worker_id, ag_id) for ag_id in previous_action.agent_ids
        ]
        for global_id in action_global_agent_ids:
            if global_id in self.last_step_result:  # Don't store if agent just reset
                self.last_take_action_outputs[global_id] = take_action_outputs

        # Iterate over all the terminal steps
        for terminal_step in terminal_steps.values():
            local_id = terminal_step.agent_id
            global_id = get_global_agent_id(worker_id, local_id)
            self._process_step(
                terminal_step, global_id, terminal_steps.agent_id_to_index[local_id]
            )
        # Iterate over all the decision steps
        for ongoing_step in decision_steps.values():
            local_id = ongoing_step.agent_id
            global_id = get_global_agent_id(worker_id, local_id)
            self._process_step(
                ongoing_step, global_id, decision_steps.agent_id_to_index[local_id]
            )

        for _gid in action_global_agent_ids:
            # If the ID doesn't have a last step result, the agent just reset,
            # don't store the action.
            if _gid in self.last_step_result:
                if "action" in take_action_outputs:
                    self.policy.save_previous_action(
                        [_gid], take_action_outputs["action"]
                    )

    def _process_step(
        self, step: Union[TerminalStep, DecisionStep], global_id: str, index: int
    ) -> None:
        terminated = isinstance(step, TerminalStep)
        stored_decision_step, idx = self.last_step_result.get(global_id, (None, None))
        stored_take_action_outputs = self.last_take_action_outputs.get(global_id, None)
        if not terminated:
            # Index is needed to grab from last_take_action_outputs
            self.last_step_result[global_id] = (step, index)

        # This state is the consequence of a past action
        if stored_decision_step is not None and stored_take_action_outputs is not None:
            obs = stored_decision_step.obs
            if self.policy.use_recurrent:
                memory = self.policy.retrieve_memories([global_id])[0, :]
            else:
                memory = None
            done = terminated  # Since this is an ongoing step
            max_step = step.max_step if terminated else False
            # Add the outputs of the last eval
            action = stored_take_action_outputs["action"][idx]
            if self.policy.use_continuous_act:
                action_pre = stored_take_action_outputs["pre_action"][idx]
            else:
                action_pre = None
            action_probs = stored_take_action_outputs["log_probs"][idx]
            action_mask = stored_decision_step.action_mask
            prev_action = self.policy.retrieve_previous_action([global_id])[0, :]
            experience = AgentExperience(
                obs=obs,
                reward=step.reward,
                done=done,
                action=action,
                action_probs=action_probs,
                action_pre=action_pre,
                action_mask=action_mask,
                prev_action=prev_action,
                max_step=max_step,
                memory=memory,
            )
            # Add the value outputs if needed
            self.experience_buffers[global_id].append(experience)
            self.episode_rewards[global_id] += step.reward
            if not terminated:
                self.episode_steps[global_id] += 1

            # if the trajectory is too long, we truncate it
            if (
                len(self.experience_buffers[global_id]) >= self.max_trajectory_length
                or terminated
            ):
                # Make next AgentExperience
                next_obs = step.obs
                trajectory = Trajectory(
                    steps=self.experience_buffers[global_id],
                    agent_id=global_id,
                    next_obs=next_obs,
                    behavior_id=self.behavior_id,
                )
                for traj_queue in self.trajectory_queues:
                    traj_queue.put(trajectory)
                self.experience_buffers[global_id] = []
            if terminated:
                # Record episode length.
                self.stats_reporter.add_stat(
                    "Environment/Episode Length", self.episode_steps.get(global_id, 0)
                )
                self._clean_agent_data(global_id)

    def _clean_agent_data(self, global_id: str) -> None:
        """
        Removes the data for an Agent.
        """
        self._safe_delete(self.experience_buffers, global_id)
        self._safe_delete(self.last_take_action_outputs, global_id)
        self._safe_delete(self.last_step_result, global_id)
        self._safe_delete(self.episode_steps, global_id)
        self._safe_delete(self.episode_rewards, global_id)
        self.policy.remove_previous_action([global_id])
        self.policy.remove_memories([global_id])

    def _safe_delete(self, my_dictionary: Dict[Any, Any], key: Any) -> None:
        """
        Safe removes data from a dictionary. If not found,
        don't delete.
        """
        if key in my_dictionary:
            del my_dictionary[key]

    def publish_trajectory_queue(
        self, trajectory_queue: "AgentManagerQueue[Trajectory]"
    ) -> None:
        """
        Adds a trajectory queue to the list of queues to publish to when this AgentProcessor
        assembles a Trajectory
        :param trajectory_queue: Trajectory queue to publish to.
        """
        self.trajectory_queues.append(trajectory_queue)

    def end_episode(self) -> None:
        """
        Ends the episode, terminating the current trajectory and stopping stats collection for that
        episode. Used for forceful reset (e.g. in curriculum or generalization training.)
        """
        all_gids = list(self.experience_buffers.keys())  # Need to make copy
        for _gid in all_gids:
            self._clean_agent_data(_gid)


class AgentManagerQueue(Generic[T]):
    """
    Queue used by the AgentManager. Note that we make our own class here because in most implementations
    deque is sufficient and faster. However, if we want to switch to multiprocessing, we'll need to change
    out this implementation.
    """

    class Empty(Exception):
        """
        Exception for when the queue is empty.
        """

        pass

    def __init__(self, behavior_id: str, maxlen: int = 20):
        """
        Initializes an AgentManagerQueue. Note that we can give it a behavior_id so that it can be identified
        separately from an AgentManager.
        """
        self._maxlen: int = maxlen
        self._queue: queue.Queue = queue.Queue(maxsize=maxlen)
        self._behavior_id = behavior_id

    @property
    def maxlen(self):
        """
        The maximum length of the queue.
        :return: Maximum length of the queue.
        """
        return self._maxlen

    @property
    def behavior_id(self):
        """
        The Behavior ID of this queue.
        :return: Behavior ID associated with the queue.
        """
        return self._behavior_id

    def empty(self) -> bool:
        return self._queue.empty()

    def get(self, block: bool = True, timeout: float = None) -> T:
        """
        Gets the next item from the queue.
        :param block: Block if the queue is empty. If False, exit immediately and
            throw an AgentManagerQueue.Empty exception. (default = True)
        :param timeout: Timeout for blocking get. If a positive float, wait timeout seconds
            before throwing an AgentManagerQueue.Empty exception. (default = None)
        """
        try:
            return self._queue.get(block=block, timeout=timeout)
        except queue.Empty:
            raise self.Empty("The AgentManagerQueue is empty.")

    def put(self, item: T) -> None:
        self._queue.put(item)


class AgentManager(AgentProcessor):
    """
    An AgentManager is an AgentProcessor that also holds a single trajectory and policy queue.
    Note: this leaves room for adding AgentProcessors that publish multiple trajectory queues.
    """

    def __init__(
        self,
        policy: TFPolicy,
        behavior_id: str,
        stats_reporter: StatsReporter,
        max_trajectory_length: int = sys.maxsize,
    ):
        super().__init__(policy, behavior_id, stats_reporter, max_trajectory_length)
        self.trajectory_queue: AgentManagerQueue[Trajectory] = AgentManagerQueue(
            self.behavior_id
        )
        # NOTE: we make policy queues of infinite length to avoid lockups of the trainers.
        # In the environment manager, we make sure to empty the policy queue before continuing to produce steps.
        self.policy_queue: AgentManagerQueue[Policy] = AgentManagerQueue(
            self.behavior_id, maxlen=0
        )
        self.publish_trajectory_queue(self.trajectory_queue)

    def record_environment_stats(
        self, env_stats: Dict[str, Tuple[float, StatsAggregationMethod]], worker_id: int
    ) -> None:
        """
        Pass stats from the environment to the StatsReporter.
        Depending on the StatsAggregationMethod, either StatsReporter.add_stat or StatsReporter.set_stat is used.
        The worker_id is used to determin whether StatsReporter.set_stat should be used.
        :param env_stats:
        :param worker_id:
        :return:
        """
        for stat_name, (val, agg_type) in env_stats.items():
            if agg_type == StatsAggregationMethod.AVERAGE:
                self.stats_reporter.add_stat(stat_name, val)
            elif agg_type == StatsAggregationMethod.MOST_RECENT:
                # In order to prevent conflicts between multiple environments,
                # only stats from the first environment are recorded.
                if worker_id == 0:
                    self.stats_reporter.set_stat(stat_name, val)<|MERGE_RESOLUTION|>--- conflicted
+++ resolved
@@ -1,12 +1,7 @@
 import sys
-<<<<<<< HEAD
-from typing import List, Dict, TypeVar, Generic, Tuple, Any
+from typing import List, Dict, TypeVar, Generic, Tuple, Any, Union
 from collections import defaultdict, Counter
 import queue
-=======
-from typing import List, Dict, Deque, TypeVar, Generic, Tuple, Any, Union
-from collections import defaultdict, Counter, deque
->>>>>>> b6759f1a
 
 from mlagents_envs.base_env import (
     DecisionSteps,
