--- conflicted
+++ resolved
@@ -5,23 +5,12 @@
 from collections import deque
 
 from mlagents_envs.logging_util import get_logger
-<<<<<<< HEAD
 
-=======
-from mlagents_envs.timers import timed
-from mlagents.model_serialization import export_policy_model, SerializationSettings
-from mlagents.trainers.policy.tf_policy import TFPolicy
->>>>>>> 20527d10
 from mlagents.trainers.stats import StatsReporter
 from mlagents.trainers.trajectory import Trajectory
 from mlagents.trainers.agent_processor import AgentManagerQueue
 from mlagents.trainers.brain import BrainParameters
-<<<<<<< HEAD
-from mlagents.trainers.policy.policy import Policy
-from mlagents.trainers.exception import UnityTrainerException
-=======
 from mlagents.trainers.policy import Policy
->>>>>>> 20527d10
 from mlagents.trainers.behavior_id_utils import BehaviorIdentifiers
 from mlagents.trainers.settings import TrainerSettings
 
@@ -118,7 +107,6 @@
         """
         return self._reward_buffer
 
-    @timed
     def save_model(self, name_behavior_id: str) -> None:
         """
         Saves the model
