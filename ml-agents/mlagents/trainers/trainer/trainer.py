# # Unity ML-Agents Toolkit
import logging
from typing import Dict, List, Deque, Any
import time
import abc

from mlagents.tf_utils import tf
from mlagents import tf_utils

from collections import deque

from mlagents.model_serialization import export_policy_model, SerializationSettings
from mlagents.trainers.policy.tf_policy import TFPolicy
from mlagents.trainers.stats import StatsReporter
from mlagents.trainers.trajectory import Trajectory
from mlagents.trainers.agent_processor import AgentManagerQueue
from mlagents.trainers.brain import BrainParameters
from mlagents.trainers.policy import Policy
from mlagents.trainers.exception import UnityTrainerException
from mlagents_envs.timers import hierarchical_timer
from mlagents.trainers.progress_bar import ProgressBar

logger = logging.getLogger("mlagents.trainers")


class Trainer(abc.ABC):
    """This class is the base class for the mlagents_envs.trainers"""

    def __init__(
        self,
        brain_name: str,
        trainer_parameters: dict,
        training: bool,
        run_id: str,
        reward_buff_cap: int = 1,
    ):
        """
        Responsible for collecting experiences and training a neural network model.
        :BrainParameters brain: Brain to be trained.
        :dict trainer_parameters: The parameters for the trainer (dictionary).
        :bool training: Whether the trainer is set for training.
        :str run_id: The identifier of the current run
        :int reward_buff_cap:
        """
        self.param_keys: List[str] = []
        self.brain_name = brain_name
        self.run_id = run_id
        self.trainer_parameters = trainer_parameters
        self.summary_path = trainer_parameters["summary_path"]
        self.stats_reporter = StatsReporter(self.summary_path)
        self.cumulative_returns_since_policy_update: List[float] = []
        self.is_training = training
        self._reward_buffer: Deque[float] = deque(maxlen=reward_buff_cap)
        self.policy_queues: List[AgentManagerQueue[Policy]] = []
        self.trajectory_queues: List[AgentManagerQueue[Trajectory]] = []
        self.step: int = 0
        self.training_start_time = time.time()
        self.summary_freq = self.trainer_parameters["summary_freq"]
        self.next_summary_step = self.summary_freq
        self.progress_bar = ProgressBar(
            self.brain_name, "Steps", count=self.get_step, total=self.get_max_steps
        )

    def _check_param_keys(self):
        for k in self.param_keys:
            if k not in self.trainer_parameters:
                raise UnityTrainerException(
                    "The hyper-parameter {0} could not be found for the {1} trainer of "
                    "brain {2}.".format(k, self.__class__, self.brain_name)
                )

    def write_tensorboard_text(self, key: str, input_dict: Dict[str, Any]) -> None:
        """
        Saves text to Tensorboard.
        Note: Only works on tensorflow r1.2 or above.
        :param key: The name of the text.
        :param input_dict: A dictionary that will be displayed in a table on Tensorboard.
        """
        try:
            with tf.Session(config=tf_utils.generate_session_config()) as sess:
                s_op = tf.summary.text(
                    key,
                    tf.convert_to_tensor(
                        ([[str(x), str(input_dict[x])] for x in input_dict])
                    ),
                )
                s = sess.run(s_op)
                self.stats_reporter.write_text(s, self.get_step)
        except Exception:
            logger.info("Could not write text summary for Tensorboard.")
            pass

    def _dict_to_str(self, param_dict: Dict[str, Any], num_tabs: int) -> str:
        """
        Takes a parameter dictionary and converts it to a human-readable string.
        Recurses if there are multiple levels of dict. Used to print out hyperaparameters.
        param: param_dict: A Dictionary of key, value parameters.
        return: A string version of this dictionary.
        """
        if not isinstance(param_dict, dict):
            return str(param_dict)
        else:
            append_newline = "\n" if num_tabs > 0 else ""
            return append_newline + "\n".join(
                [
                    "\t"
                    + "  " * num_tabs
                    + "{0}:\t{1}".format(
                        x, self._dict_to_str(param_dict[x], num_tabs + 1)
                    )
                    for x in param_dict
                ]
            )

    def __str__(self) -> str:
        return """Hyperparameters for the {0} of brain {1}: \n{2}""".format(
            self.__class__.__name__,
            self.brain_name,
            self._dict_to_str(self.trainer_parameters, 0),
        )

    @property
    def parameters(self) -> Dict[str, Any]:
        """
        Returns the trainer parameters of the trainer.
        """
        return self.trainer_parameters

    @property
    def get_max_steps(self) -> int:
        """
        Returns the maximum number of steps. Is used to know when the trainer should be stopped.
        :return: The maximum number of steps of the trainer
        """
        return int(float(self.trainer_parameters["max_steps"]))

    @property
    def get_step(self) -> int:
        """
        Returns the number of steps the trainer has performed
        :return: the step count of the trainer
        """
        return self.step

    @property
    def should_still_train(self) -> bool:
        """
        Returns whether or not the trainer should train. A Trainer could
        stop training if it wasn't training to begin with, or if max_steps
        is reached.
        """
        return self.is_training and self.get_step <= self.get_max_steps

    @property
    def reward_buffer(self) -> Deque[float]:
        """
        Returns the reward buffer. The reward buffer contains the cumulative
        rewards of the most recent episodes completed by agents using this
        trainer.
        :return: the reward buffer.
        """
        return self._reward_buffer

    def _increment_step(self, n_steps: int, name_behavior_id: str) -> None:
        """
        Increment the step count of the trainer
        :param n_steps: number of steps to increment the step count by
        """
        self.step += n_steps
        self.next_summary_step = self._get_next_summary_step()
        p = self.get_policy(name_behavior_id)
        if p:
            p.increment_step(n_steps)

    def _get_next_summary_step(self) -> int:
        """
        Get the next step count that should result in a summary write.
        """
        return self.step + (self.summary_freq - self.step % self.summary_freq)

    def save_model(self, name_behavior_id: str) -> None:
        """
        Saves the model
        """
        self.get_policy(name_behavior_id).save_model(self.get_step)

    def export_model(self, name_behavior_id: str) -> None:
        """
        Exports the model
        """
        policy = self.get_policy(name_behavior_id)
        settings = SerializationSettings(policy.model_path, policy.brain.brain_name)
        export_policy_model(settings, policy.graph, policy.sess)

    def _write_summary(self, step: int) -> None:
        """
        Saves training statistics to Tensorboard.
        """
<<<<<<< HEAD
        is_training = "Training." if self.should_still_train else "Not Training."
        stats_summary = self.stats_reporter.get_stats_summaries(
            "Environment/Cumulative Reward"
        )
        if stats_summary.num > 0:
            logger.info(
                "{}: {}: Step: {}. "
                "Time Elapsed: {:0.3f} s "
                "Mean "
                "Reward: {:0.3f}"
                ". Std of Reward: {:0.3f}. {}".format(
                    self.run_id,
                    self.brain_name,
                    step,
                    time.time() - self.training_start_time,
                    stats_summary.mean,
                    stats_summary.std,
                    is_training,
                )
            )
            set_gauge(f"{self.brain_name}.mean_reward", stats_summary.mean)
        else:
            logger.info(
                " {}: {}: Step: {}. No episode was completed since last summary. {}".format(
                    self.run_id, self.brain_name, step, is_training
                )
            )
        self.progress_bar.update(step)
=======
        self.stats_reporter.add_stat("Is Training", float(self.should_still_train))
>>>>>>> d5a7850b
        self.stats_reporter.write_stats(int(step))

    @abc.abstractmethod
    def _process_trajectory(self, trajectory: Trajectory) -> None:
        """
        Takes a trajectory and processes it, putting it into the update buffer.
        :param trajectory: The Trajectory tuple containing the steps to be processed.
        """
        self._maybe_write_summary(self.get_step + len(trajectory.steps))
        self._increment_step(len(trajectory.steps), trajectory.behavior_id)

    def _maybe_write_summary(self, step_after_process: int) -> None:
        """
        If processing the trajectory will make the step exceed the next summary write,
        write the summary. This logic ensures summaries are written on the update step and not in between.
        :param step_after_process: the step count after processing the next trajectory.
        """
        if step_after_process >= self.next_summary_step and self.get_step != 0:
            self._write_summary(self.next_summary_step)

    @abc.abstractmethod
    def end_episode(self):
        """
        A signal that the Episode has ended. The buffer must be reset.
        Get only called when the academy resets.
        """
        pass

    @abc.abstractmethod
    def create_policy(self, brain_parameters: BrainParameters) -> TFPolicy:
        """
        Creates policy
        """
        pass

    @abc.abstractmethod
    def add_policy(self, name_behavior_id: str, policy: TFPolicy) -> None:
        """
        Adds policy to trainer
        """
        pass

    @abc.abstractmethod
    def get_policy(self, name_behavior_id: str) -> TFPolicy:
        """
        Gets policy from trainer
        """
        pass

    @abc.abstractmethod
    def _is_ready_update(self):
        """
        Returns whether or not the trainer has enough elements to run update model
        :return: A boolean corresponding to wether or not update_model() can be run
        """
        return False

    @abc.abstractmethod
    def _update_policy(self):
        """
        Uses demonstration_buffer to update model.
        """
        pass

    def advance(self) -> None:
        """
        Steps the trainer, taking in trajectories and updates if ready.
        """
        with hierarchical_timer("process_trajectory"):
            for traj_queue in self.trajectory_queues:
                # We grab at most the maximum length of the queue.
                # This ensures that even if the queue is being filled faster than it is
                # being emptied, the trajectories in the queue are on-policy.
                for _ in range(traj_queue.maxlen):
                    try:
                        t = traj_queue.get_nowait()
                        self._process_trajectory(t)
                    except AgentManagerQueue.Empty:
                        break
        if self.should_still_train:
            if self._is_ready_update():
                with hierarchical_timer("_update_policy"):
                    self._update_policy()
                    for q in self.policy_queues:
                        # Get policies that correspond to the policy queue in question
                        q.put(self.get_policy(q.behavior_id))

    def publish_policy_queue(self, policy_queue: AgentManagerQueue[Policy]) -> None:
        """
        Adds a policy queue to the list of queues to publish to when this Trainer
        makes a policy update
        :param queue: Policy queue to publish to.
        """
        self.policy_queues.append(policy_queue)

    def subscribe_trajectory_queue(
        self, trajectory_queue: AgentManagerQueue[Trajectory]
    ) -> None:
        """
        Adds a trajectory queue to the list of queues for the trainer to ingest Trajectories from.
        :param queue: Trajectory queue to publish to.
        """
        self.trajectory_queues.append(trajectory_queue)<|MERGE_RESOLUTION|>--- conflicted
+++ resolved
@@ -196,38 +196,8 @@
         """
         Saves training statistics to Tensorboard.
         """
-<<<<<<< HEAD
-        is_training = "Training." if self.should_still_train else "Not Training."
-        stats_summary = self.stats_reporter.get_stats_summaries(
-            "Environment/Cumulative Reward"
-        )
-        if stats_summary.num > 0:
-            logger.info(
-                "{}: {}: Step: {}. "
-                "Time Elapsed: {:0.3f} s "
-                "Mean "
-                "Reward: {:0.3f}"
-                ". Std of Reward: {:0.3f}. {}".format(
-                    self.run_id,
-                    self.brain_name,
-                    step,
-                    time.time() - self.training_start_time,
-                    stats_summary.mean,
-                    stats_summary.std,
-                    is_training,
-                )
-            )
-            set_gauge(f"{self.brain_name}.mean_reward", stats_summary.mean)
-        else:
-            logger.info(
-                " {}: {}: Step: {}. No episode was completed since last summary. {}".format(
-                    self.run_id, self.brain_name, step, is_training
-                )
-            )
+        self.stats_reporter.add_stat("Is Training", float(self.should_still_train))
         self.progress_bar.update(step)
-=======
-        self.stats_reporter.add_stat("Is Training", float(self.should_still_train))
->>>>>>> d5a7850b
         self.stats_reporter.write_stats(int(step))
 
     @abc.abstractmethod
