from typing import Callable, List, Dict, Tuple, Optional, Union
import abc

from mlagents.torch_utils import torch, nn

from mlagents_envs.base_env import ActionSpec, SensorSpec
from mlagents.trainers.torch.action_model import ActionModel
from mlagents.trainers.torch.agent_action import AgentAction
from mlagents.trainers.torch.action_log_probs import ActionLogProbs
from mlagents.trainers.settings import NetworkSettings
from mlagents.trainers.torch.utils import ModelUtils
from mlagents.trainers.torch.decoders import ValueHeads
from mlagents.trainers.torch.layers import LSTM, LinearEncoder
<<<<<<< HEAD
from mlagents.trainers.torch.model_serialization import exporting_to_onnx
from mlagents.trainers.torch.encoders import VectorInput
=======
from mlagents.trainers.torch.encoders import VectorInput
from mlagents.trainers.buffer import AgentBuffer
from mlagents.trainers.trajectory import ObsUtil

>>>>>>> 87c9a0b1

ActivationFunction = Callable[[torch.Tensor], torch.Tensor]
EncoderFunction = Callable[
    [torch.Tensor, int, ActivationFunction, int, str, bool], torch.Tensor
]

EPSILON = 1e-7


class NetworkBody(nn.Module):
    def __init__(
        self,
        sensor_specs: List[SensorSpec],
        network_settings: NetworkSettings,
        encoded_act_size: int = 0,
    ):
        super().__init__()
        self.normalize = network_settings.normalize
        self.use_lstm = network_settings.memory is not None
        self.h_size = network_settings.hidden_units
        self.m_size = (
            network_settings.memory.memory_size
            if network_settings.memory is not None
            else 0
        )

<<<<<<< HEAD
        self.processors, encoder_input_size = ModelUtils.create_input_processors(
            observation_shapes,
=======
        self.processors, self.embedding_sizes = ModelUtils.create_input_processors(
            sensor_specs,
>>>>>>> 87c9a0b1
            self.h_size,
            network_settings.vis_encode_type,
            normalize=self.normalize,
        )
<<<<<<< HEAD
        self.observation_shapes = observation_shapes
        total_enc_size = encoder_input_size + encoded_act_size
=======

        total_enc_size = sum(self.embedding_sizes) + encoded_act_size
>>>>>>> 87c9a0b1
        self.linear_encoder = LinearEncoder(
            total_enc_size, network_settings.num_layers, self.h_size
        )

        if self.use_lstm:
            self.lstm = LSTM(self.h_size, self.m_size)
        else:
            self.lstm = None  # type: ignore

<<<<<<< HEAD
    def update_normalization(self, net_inputs: List[torch.Tensor]) -> None:
        for _in, enc in zip(net_inputs, self.processors):
            enc.update_normalization(_in)
=======
    def update_normalization(self, buffer: AgentBuffer) -> None:
        obs = ObsUtil.from_buffer(buffer, len(self.processors))
        for vec_input, enc in zip(obs, self.processors):
            if isinstance(enc, VectorInput):
                enc.update_normalization(torch.as_tensor(vec_input))
>>>>>>> 87c9a0b1

    def copy_normalization(self, other_network: "NetworkBody") -> None:
        if self.normalize:
            for n1, n2 in zip(self.processors, other_network.processors):
<<<<<<< HEAD
                n1.copy_normalization(n2)
=======
                if isinstance(n1, VectorInput) and isinstance(n2, VectorInput):
                    n1.copy_normalization(n2)
>>>>>>> 87c9a0b1

    @property
    def memory_size(self) -> int:
        return self.lstm.memory_size if self.use_lstm else 0

    def forward(
        self,
<<<<<<< HEAD
        net_inputs: List[torch.Tensor],
=======
        inputs: List[torch.Tensor],
>>>>>>> 87c9a0b1
        actions: Optional[torch.Tensor] = None,
        memories: Optional[torch.Tensor] = None,
        sequence_length: int = 1,
    ) -> Tuple[torch.Tensor, torch.Tensor]:
        encodes = []
        for idx, processor in enumerate(self.processors):
<<<<<<< HEAD
            net_input = net_inputs[idx]
            if not exporting_to_onnx.is_exporting() and len(net_input.shape) > 3:
                net_input = net_input.permute([0, 3, 1, 2])
            processed_vec = processor(net_input)
            encodes.append(processed_vec)

        if len(encodes) == 0:
            raise Exception("No valid inputs to network.")

        # Constants don't work in Barracuda
        if actions is not None:
            inputs = torch.cat(encodes + [actions], dim=-1)
        else:
            inputs = torch.cat(encodes, dim=-1)
        encoding = self.linear_encoder(inputs)

        if self.use_lstm:
            # Resize to (batch, sequence length, encoding size)
            encoding = encoding.reshape([-1, sequence_length, self.h_size])
            encoding, memories = self.lstm(encoding, memories)
            encoding = encoding.reshape([-1, self.m_size // 2])
        return encoding, memories


# NOTE: this class will be replaced with a multi-head attention when the time comes
class MultiInputNetworkBody(nn.Module):
    def __init__(
        self,
        observation_shapes: List[Tuple[int, ...]],
        network_settings: NetworkSettings,
        encoded_act_size: int = 0,
        num_obs_heads: int = 1,
    ):
        super().__init__()
        self.normalize = network_settings.normalize
        self.use_lstm = network_settings.memory is not None
        # Scale network depending on num agents
        self.h_size = network_settings.hidden_units * num_obs_heads
        self.m_size = (
            network_settings.memory.memory_size
            if network_settings.memory is not None
            else 0
        )
        self.processors = []
        encoder_input_size = 0
        for i in range(num_obs_heads):
            _proc, _input_size = ModelUtils.create_input_processors(
                observation_shapes,
                self.h_size,
                network_settings.vis_encode_type,
                normalize=self.normalize,
            )
            self.processors.append(_proc)
            encoder_input_size += _input_size

        total_enc_size = encoder_input_size + encoded_act_size
        self.linear_encoder = LinearEncoder(
            total_enc_size, network_settings.num_layers, self.h_size
        )

        if self.use_lstm:
            self.lstm = LSTM(self.h_size, self.m_size)
        else:
            self.lstm = None  # type: ignore

    def update_normalization(self, net_inputs: List[torch.Tensor]) -> None:
        for _proc in self.processors:
            for _in, enc in zip(net_inputs, _proc):
                enc.update_normalization(_in)

    def copy_normalization(self, other_network: "NetworkBody") -> None:
        if self.normalize:
            for _proc in self.processors:
                for n1, n2 in zip(_proc, other_network.processors):
                    n1.copy_normalization(n2)

    @property
    def memory_size(self) -> int:
        return self.lstm.memory_size if self.use_lstm else 0

    def forward(
        self,
        all_net_inputs: List[List[torch.Tensor]],
        actions: Optional[torch.Tensor] = None,
        memories: Optional[torch.Tensor] = None,
        sequence_length: int = 1,
    ) -> Tuple[torch.Tensor, torch.Tensor]:
        encodes = []
        for net_inputs, processor_set in zip(all_net_inputs, self.processors):
            for idx, processor in enumerate(processor_set):
                net_input = net_inputs[idx]
                if not exporting_to_onnx.is_exporting() and len(net_input.shape) > 3:
                    net_input = net_input.permute([0, 3, 1, 2])
                processed_vec = processor(net_input)
                encodes.append(processed_vec)
=======
            obs_input = inputs[idx]
            processed_obs = processor(obs_input)
            encodes.append(processed_obs)
>>>>>>> 87c9a0b1

        if len(encodes) == 0:
            raise Exception("No valid inputs to network.")

        # Constants don't work in Barracuda
        if actions is not None:
            inputs = torch.cat(encodes + [actions], dim=-1)
        else:
            inputs = torch.cat(encodes, dim=-1)
        encoding = self.linear_encoder(inputs)

        if self.use_lstm:
            # Resize to (batch, sequence length, encoding size)
            encoding = encoding.reshape([-1, sequence_length, self.h_size])
            encoding, memories = self.lstm(encoding, memories)
            encoding = encoding.reshape([-1, self.m_size // 2])
        return encoding, memories


class ValueNetwork(nn.Module):
    def __init__(
        self,
        stream_names: List[str],
        sensor_specs: List[SensorSpec],
        network_settings: NetworkSettings,
        encoded_act_size: int = 0,
        outputs_per_stream: int = 1,
    ):

        # This is not a typo, we want to call __init__ of nn.Module
        nn.Module.__init__(self)
        self.network_body = NetworkBody(
            sensor_specs, network_settings, encoded_act_size=encoded_act_size
        )
        if network_settings.memory is not None:
            encoding_size = network_settings.memory.memory_size // 2
        else:
            encoding_size = network_settings.hidden_units
        self.value_heads = ValueHeads(stream_names, encoding_size, outputs_per_stream)

    @property
    def memory_size(self) -> int:
        return self.network_body.memory_size

    def forward(
        self,
<<<<<<< HEAD
        net_inputs: List[torch.Tensor],
        actions: Optional[torch.Tensor] = None,
        memories: Optional[torch.Tensor] = None,
        sequence_length: int = 1,
    ) -> Tuple[Dict[str, torch.Tensor], torch.Tensor]:
        encoding, memories = self.network_body(
            net_inputs, actions, memories, sequence_length
        )
        output = self.value_heads(encoding)
        return output, memories


class CentralizedValueNetwork(ValueNetwork):
    def __init__(
        self,
        stream_names: List[str],
        observation_shapes: List[Tuple[int, ...]],
        network_settings: NetworkSettings,
        encoded_act_size: int = 0,
        outputs_per_stream: int = 1,
        num_agents: int = 1,
    ):
        # This is not a typo, we want to call __init__ of nn.Module
        nn.Module.__init__(self)
        self.network_body = MultiInputNetworkBody(
            observation_shapes,
            network_settings,
            encoded_act_size=encoded_act_size,
            num_obs_heads=num_agents,
        )
        if network_settings.memory is not None:
            encoding_size = network_settings.memory.memory_size // 2
        else:
            encoding_size = network_settings.hidden_units * num_agents
        self.value_heads = ValueHeads(stream_names, encoding_size, outputs_per_stream)

    def forward(
        self,
        net_inputs: List[List[torch.Tensor]],
=======
        inputs: List[torch.Tensor],
>>>>>>> 87c9a0b1
        actions: Optional[torch.Tensor] = None,
        memories: Optional[torch.Tensor] = None,
        sequence_length: int = 1,
    ) -> Tuple[Dict[str, torch.Tensor], torch.Tensor]:
        encoding, memories = self.network_body(
<<<<<<< HEAD
            net_inputs, actions, memories, sequence_length
=======
            inputs, actions, memories, sequence_length
>>>>>>> 87c9a0b1
        )
        output = self.value_heads(encoding)
        return output, memories


class Actor(abc.ABC):
    @abc.abstractmethod
<<<<<<< HEAD
    def update_normalization(self, net_inputs: List[torch.Tensor]) -> None:
=======
    def update_normalization(self, buffer: AgentBuffer) -> None:
>>>>>>> 87c9a0b1
        """
        Updates normalization of Actor based on the provided List of vector obs.
        :param vector_obs: A List of vector obs as tensors.
        """
        pass

    def get_action_stats(
        self,
        inputs: List[torch.Tensor],
        masks: Optional[torch.Tensor] = None,
        memories: Optional[torch.Tensor] = None,
        sequence_length: int = 1,
    ) -> Tuple[AgentAction, ActionLogProbs, torch.Tensor, torch.Tensor]:
        """
        Returns sampled actions.
        If memory is enabled, return the memories as well.
        :param vec_inputs: A List of vector inputs as tensors.
        :param vis_inputs: A List of visual inputs as tensors.
        :param masks: If using discrete actions, a Tensor of action masks.
        :param memories: If using memory, a Tensor of initial memories.
        :param sequence_length: If using memory, the sequence length.
        :return: A Tuple of AgentAction, ActionLogProbs, entropies, and memories.
            Memories will be None if not using memory.
        """
        pass

    @abc.abstractmethod
    def forward(
        self,
        vec_inputs: List[torch.Tensor],
        vis_inputs: List[torch.Tensor],
        masks: Optional[torch.Tensor] = None,
        memories: Optional[torch.Tensor] = None,
    ) -> Tuple[Union[int, torch.Tensor], ...]:
        """
        Forward pass of the Actor for inference. This is required for export to ONNX, and
        the inputs and outputs of this method should not be changed without a respective change
        in the ONNX export code.
        """
        pass


class ActorCritic(Actor):
    @abc.abstractmethod
    def critic_pass(
        self,
<<<<<<< HEAD
        net_inputs: List[torch.Tensor],
=======
        inputs: List[torch.Tensor],
>>>>>>> 87c9a0b1
        memories: Optional[torch.Tensor] = None,
        sequence_length: int = 1,
    ) -> Tuple[Dict[str, torch.Tensor], torch.Tensor]:
        """
        Get value outputs for the given obs.
        :param inputs: List of inputs as tensors.
        :param memories: Tensor of memories, if using memory. Otherwise, None.
        :returns: Dict of reward stream to output tensor for values.
        """
        pass

    @abc.abstractmethod
    def get_action_stats_and_value(
        self,
<<<<<<< HEAD
        net_inputs: List[torch.Tensor],
=======
        inputs: List[torch.Tensor],
>>>>>>> 87c9a0b1
        masks: Optional[torch.Tensor] = None,
        memories: Optional[torch.Tensor] = None,
        sequence_length: int = 1,
        critic_obs: Optional[List[List[torch.Tensor]]] = None,
    ) -> Tuple[
        AgentAction, ActionLogProbs, torch.Tensor, Dict[str, torch.Tensor], torch.Tensor
    ]:
        """
        Returns sampled actions and value estimates.
        If memory is enabled, return the memories as well.
        :param inputs: A List of vector inputs as tensors.
        :param masks: If using discrete actions, a Tensor of action masks.
        :param memories: If using memory, a Tensor of initial memories.
        :param sequence_length: If using memory, the sequence length.
        :return: A Tuple of AgentAction, ActionLogProbs, entropies, Dict of reward signal
            name to value estimate, and memories. Memories will be None if not using memory.
        """
        pass

    @abc.abstractproperty
    def memory_size(self):
        """
        Returns the size of the memory (same size used as input and output in the other
        methods) used by this Actor.
        """
        pass


class SimpleActor(nn.Module, Actor):
    def __init__(
        self,
        sensor_specs: List[SensorSpec],
        network_settings: NetworkSettings,
        action_spec: ActionSpec,
        conditional_sigma: bool = False,
        tanh_squash: bool = False,
    ):
        super().__init__()
        self.action_spec = action_spec
        self.version_number = torch.nn.Parameter(
            torch.Tensor([2.0]), requires_grad=False
        )
        self.is_continuous_int_deprecated = torch.nn.Parameter(
            torch.Tensor([int(self.action_spec.is_continuous())]), requires_grad=False
        )
        self.continuous_act_size_vector = torch.nn.Parameter(
            torch.Tensor([int(self.action_spec.continuous_size)]), requires_grad=False
        )
        # TODO: export list of branch sizes instead of sum
        self.discrete_act_size_vector = torch.nn.Parameter(
            torch.Tensor([sum(self.action_spec.discrete_branches)]), requires_grad=False
        )
        self.act_size_vector_deprecated = torch.nn.Parameter(
            torch.Tensor(
                [
                    self.action_spec.continuous_size
                    + sum(self.action_spec.discrete_branches)
                ]
            ),
            requires_grad=False,
        )
        self.network_body = NetworkBody(sensor_specs, network_settings)
        if network_settings.memory is not None:
            self.encoding_size = network_settings.memory.memory_size // 2
        else:
            self.encoding_size = network_settings.hidden_units
        self.memory_size_vector = torch.nn.Parameter(
            torch.Tensor([int(self.network_body.memory_size)]), requires_grad=False
        )

        self.action_model = ActionModel(
            self.encoding_size,
            action_spec,
            conditional_sigma=conditional_sigma,
            tanh_squash=tanh_squash,
        )

    @property
    def memory_size(self) -> int:
        return self.network_body.memory_size

<<<<<<< HEAD
    def update_normalization(self, net_inputs: List[torch.Tensor]) -> None:
        self.network_body.update_normalization(net_inputs)
=======
    def update_normalization(self, buffer: AgentBuffer) -> None:
        self.network_body.update_normalization(buffer)

    def get_action_stats(
        self,
        inputs: List[torch.Tensor],
        masks: Optional[torch.Tensor] = None,
        memories: Optional[torch.Tensor] = None,
        sequence_length: int = 1,
    ) -> Tuple[AgentAction, ActionLogProbs, torch.Tensor, torch.Tensor]:

        encoding, memories = self.network_body(
            inputs, memories=memories, sequence_length=sequence_length
        )
        action, log_probs, entropies = self.action_model(encoding, masks)
        return action, log_probs, entropies, memories
>>>>>>> 87c9a0b1

    def forward(
        self,
        vec_inputs: List[torch.Tensor],
        vis_inputs: List[torch.Tensor],
        masks: Optional[torch.Tensor] = None,
        memories: Optional[torch.Tensor] = None,
    ) -> Tuple[Union[int, torch.Tensor], ...]:
        """
        Note: This forward() method is required for exporting to ONNX. Don't modify the inputs and outputs.

        At this moment, torch.onnx.export() doesn't accept None as tensor to be exported,
        so the size of return tuple varies with action spec.
        """
<<<<<<< HEAD
=======
        # This code will convert the vec and vis obs into a list of inputs for the network
>>>>>>> 87c9a0b1
        concatenated_vec_obs = vec_inputs[0]
        inputs = []
        start = 0
        end = 0
        vis_index = 0
        for i, enc in enumerate(self.network_body.processors):
            if isinstance(enc, VectorInput):
                # This is a vec_obs
<<<<<<< HEAD
                vec_size = self.network_body.observation_shapes[i][0]
=======
                vec_size = self.network_body.embedding_sizes[i]
>>>>>>> 87c9a0b1
                end = start + vec_size
                inputs.append(concatenated_vec_obs[:, start:end])
                start = end
            else:
                inputs.append(vis_inputs[vis_index])
                vis_index += 1
<<<<<<< HEAD
=======
        # End of code to convert the vec and vis obs into a list of inputs for the network
>>>>>>> 87c9a0b1
        encoding, memories_out = self.network_body(
            inputs, memories=memories, sequence_length=1
        )

        (
            cont_action_out,
            disc_action_out,
            action_out_deprecated,
        ) = self.action_model.get_action_out(encoding, masks)
        export_out = [self.version_number, self.memory_size_vector]
        if self.action_spec.continuous_size > 0:
            export_out += [cont_action_out, self.continuous_act_size_vector]
        if self.action_spec.discrete_size > 0:
            export_out += [disc_action_out, self.discrete_act_size_vector]
        # Only export deprecated nodes with non-hybrid action spec
        if self.action_spec.continuous_size == 0 or self.action_spec.discrete_size == 0:
            export_out += [
                action_out_deprecated,
                self.is_continuous_int_deprecated,
                self.act_size_vector_deprecated,
            ]
        return tuple(export_out)

    def get_action_stats(
        self,
        net_inputs: List[torch.Tensor],
        masks: Optional[torch.Tensor] = None,
        memories: Optional[torch.Tensor] = None,
        sequence_length: int = 1,
    ) -> Tuple[
        AgentAction, ActionLogProbs, torch.Tensor, Dict[str, torch.Tensor], torch.Tensor
    ]:

        encoding, memories = self.network_body(
            net_inputs, memories=memories, sequence_length=sequence_length
        )
        action, log_probs, entropies = self.action_model(encoding, masks)
        return action, log_probs, entropies, memories


class SharedActorCritic(SimpleActor, ActorCritic):
    def __init__(
        self,
        sensor_specs: List[SensorSpec],
        network_settings: NetworkSettings,
        action_spec: ActionSpec,
        stream_names: List[str],
        conditional_sigma: bool = False,
        tanh_squash: bool = False,
    ):
        self.use_lstm = network_settings.memory is not None
        super().__init__(
            sensor_specs, network_settings, action_spec, conditional_sigma, tanh_squash
        )
        self.stream_names = stream_names
        self.value_heads = ValueHeads(stream_names, self.encoding_size)

    def critic_pass(
        self,
<<<<<<< HEAD
        net_inputs: List[torch.Tensor],
=======
        inputs: List[torch.Tensor],
>>>>>>> 87c9a0b1
        memories: Optional[torch.Tensor] = None,
        sequence_length: int = 1,
    ) -> Tuple[Dict[str, torch.Tensor], torch.Tensor]:
        encoding, memories_out = self.network_body(
<<<<<<< HEAD
            net_inputs, memories=memories, sequence_length=sequence_length
=======
            inputs, memories=memories, sequence_length=sequence_length
>>>>>>> 87c9a0b1
        )
        return self.value_heads(encoding), memories_out

    def get_stats_and_value(
        self,
<<<<<<< HEAD
        net_inputs: List[torch.Tensor],
=======
        inputs: List[torch.Tensor],
>>>>>>> 87c9a0b1
        actions: AgentAction,
        masks: Optional[torch.Tensor] = None,
        memories: Optional[torch.Tensor] = None,
        sequence_length: int = 1,
        critic_obs: Optional[List[List[torch.Tensor]]] = None,
    ) -> Tuple[ActionLogProbs, torch.Tensor, Dict[str, torch.Tensor]]:
        encoding, memories = self.network_body(
<<<<<<< HEAD
            net_inputs, memories=memories, sequence_length=sequence_length
=======
            inputs, memories=memories, sequence_length=sequence_length
>>>>>>> 87c9a0b1
        )
        log_probs, entropies = self.action_model.evaluate(encoding, masks, actions)
        value_outputs = self.value_heads(encoding)
        return log_probs, entropies, value_outputs

    def get_action_stats_and_value(
        self,
<<<<<<< HEAD
        net_inputs: List[torch.Tensor],
=======
        inputs: List[torch.Tensor],
>>>>>>> 87c9a0b1
        masks: Optional[torch.Tensor] = None,
        memories: Optional[torch.Tensor] = None,
        sequence_length: int = 1,
    ) -> Tuple[
        AgentAction, ActionLogProbs, torch.Tensor, Dict[str, torch.Tensor], torch.Tensor
    ]:

        encoding, memories = self.network_body(
<<<<<<< HEAD
            net_inputs, memories=memories, sequence_length=sequence_length
=======
            inputs, memories=memories, sequence_length=sequence_length
>>>>>>> 87c9a0b1
        )
        action, log_probs, entropies = self.action_model(encoding, masks)
        value_outputs = self.value_heads(encoding)
        return action, log_probs, entropies, value_outputs, memories


class SeparateActorCritic(SimpleActor, ActorCritic):
    def __init__(
        self,
        sensor_specs: List[SensorSpec],
        network_settings: NetworkSettings,
        action_spec: ActionSpec,
        stream_names: List[str],
        conditional_sigma: bool = False,
        tanh_squash: bool = False,
    ):
        self.use_lstm = network_settings.memory is not None
        super().__init__(
            sensor_specs, network_settings, action_spec, conditional_sigma, tanh_squash
        )
        self.stream_names = stream_names
<<<<<<< HEAD
        self.critic = CentralizedValueNetwork(
            stream_names, observation_shapes, network_settings, num_agents=2
        )
=======
        self.critic = ValueNetwork(stream_names, sensor_specs, network_settings)
>>>>>>> 87c9a0b1

    @property
    def memory_size(self) -> int:
        return self.network_body.memory_size + self.critic.memory_size

    def _get_actor_critic_mem(
        self, memories: Optional[torch.Tensor] = None
    ) -> Tuple[Optional[torch.Tensor], Optional[torch.Tensor]]:
        if self.use_lstm and memories is not None:
            # Use only the back half of memories for critic and actor
            actor_mem, critic_mem = torch.split(memories, self.memory_size // 2, dim=-1)
        else:
            critic_mem = None
            actor_mem = None
        return actor_mem, critic_mem

    def critic_pass(
        self,
<<<<<<< HEAD
        net_inputs: List[torch.Tensor],
=======
        inputs: List[torch.Tensor],
>>>>>>> 87c9a0b1
        memories: Optional[torch.Tensor] = None,
        sequence_length: int = 1,
        critic_obs: List[List[torch.Tensor]] = None,
    ) -> Tuple[Dict[str, torch.Tensor], torch.Tensor]:
<<<<<<< HEAD
        actor_mem, critic_mem = None, None
        if self.use_lstm:
            # Use only the back half of memories for critic
            actor_mem, critic_mem = torch.split(memories, self.memory_size // 2, -1)
        all_net_inputs = [net_inputs]
        if critic_obs is not None:
            all_net_inputs.extend(critic_obs)
        value_outputs, critic_mem_out = self.critic(
            all_net_inputs, memories=critic_mem, sequence_length=sequence_length
=======
        actor_mem, critic_mem = self._get_actor_critic_mem(memories)
        value_outputs, critic_mem_out = self.critic(
            inputs, memories=critic_mem, sequence_length=sequence_length
>>>>>>> 87c9a0b1
        )
        if actor_mem is not None:
            # Make memories with the actor mem unchanged
            memories_out = torch.cat([actor_mem, critic_mem_out], dim=-1)
        else:
            memories_out = None
        return value_outputs, memories_out

    def get_stats_and_value(
        self,
<<<<<<< HEAD
        net_inputs: List[torch.Tensor],
=======
        inputs: List[torch.Tensor],
>>>>>>> 87c9a0b1
        actions: AgentAction,
        masks: Optional[torch.Tensor] = None,
        memories: Optional[torch.Tensor] = None,
        sequence_length: int = 1,
        critic_obs: Optional[List[List[torch.Tensor]]] = None,
    ) -> Tuple[ActionLogProbs, torch.Tensor, Dict[str, torch.Tensor]]:
        actor_mem, critic_mem = self._get_actor_critic_mem(memories)
        encoding, actor_mem_outs = self.network_body(
<<<<<<< HEAD
            net_inputs, memories=actor_mem, sequence_length=sequence_length
=======
            inputs, memories=actor_mem, sequence_length=sequence_length
>>>>>>> 87c9a0b1
        )
        log_probs, entropies = self.action_model.evaluate(encoding, masks, actions)
        all_net_inputs = [net_inputs]
        if critic_obs is not None:
            all_net_inputs.extend(critic_obs)
        value_outputs, critic_mem_outs = self.critic(
<<<<<<< HEAD
            all_net_inputs, memories=critic_mem, sequence_length=sequence_length
=======
            inputs, memories=critic_mem, sequence_length=sequence_length
>>>>>>> 87c9a0b1
        )

        return log_probs, entropies, value_outputs

    def get_action_stats(
        self,
        inputs: List[torch.Tensor],
        masks: Optional[torch.Tensor] = None,
        memories: Optional[torch.Tensor] = None,
        sequence_length: int = 1,
    ) -> Tuple[AgentAction, ActionLogProbs, torch.Tensor, torch.Tensor]:
        actor_mem, critic_mem = self._get_actor_critic_mem(memories)
        action, log_probs, entropies, actor_mem_out = super().get_action_stats(
            inputs, masks=masks, memories=actor_mem, sequence_length=sequence_length
        )
        if critic_mem is not None:
            # Make memories with the actor mem unchanged
            memories_out = torch.cat([actor_mem_out, critic_mem], dim=-1)
        else:
            memories_out = None
        return action, log_probs, entropies, memories_out

    def get_action_stats_and_value(
        self,
<<<<<<< HEAD
        net_inputs: List[torch.Tensor],
=======
        inputs: List[torch.Tensor],
>>>>>>> 87c9a0b1
        masks: Optional[torch.Tensor] = None,
        memories: Optional[torch.Tensor] = None,
        sequence_length: int = 1,
        critic_obs: Optional[List[List[torch.Tensor]]] = None,
    ) -> Tuple[
        AgentAction, ActionLogProbs, torch.Tensor, Dict[str, torch.Tensor], torch.Tensor
    ]:
<<<<<<< HEAD
        if self.use_lstm:
            # Use only the back half of memories for critic and actor
            actor_mem, critic_mem = torch.split(memories, self.memory_size // 2, dim=-1)
        else:
            critic_mem = None
            actor_mem = None

        all_net_inputs = [net_inputs]
        if critic_obs is not None:
            all_net_inputs.extend(critic_obs)

        encoding, actor_mem_outs = self.network_body(
            net_inputs, memories=actor_mem, sequence_length=sequence_length
        )
        action, log_probs, entropies = self.action_model(encoding, masks)
        value_outputs, critic_mem_outs = self.critic(
            all_net_inputs, memories=critic_mem, sequence_length=sequence_length
=======
        actor_mem, critic_mem = self._get_actor_critic_mem(memories)
        encoding, actor_mem_outs = self.network_body(
            inputs, memories=actor_mem, sequence_length=sequence_length
        )
        action, log_probs, entropies = self.action_model(encoding, masks)
        value_outputs, critic_mem_outs = self.critic(
            inputs, memories=critic_mem, sequence_length=sequence_length
>>>>>>> 87c9a0b1
        )
        if self.use_lstm:
            mem_out = torch.cat([actor_mem_outs, critic_mem_outs], dim=-1)
        else:
            mem_out = None
        return action, log_probs, entropies, value_outputs, mem_out

<<<<<<< HEAD
    def update_normalization(self, net_inputs: List[torch.Tensor]) -> None:
        super().update_normalization(net_inputs)
        self.critic.network_body.update_normalization(net_inputs)
=======
    def update_normalization(self, buffer: AgentBuffer) -> None:
        super().update_normalization(buffer)
        self.critic.network_body.update_normalization(buffer)
>>>>>>> 87c9a0b1


class GlobalSteps(nn.Module):
    def __init__(self):
        super().__init__()
        self.__global_step = nn.Parameter(
            torch.Tensor([0]).to(torch.int64), requires_grad=False
        )

    @property
    def current_step(self):
        return int(self.__global_step.item())

    @current_step.setter
    def current_step(self, value):
        self.__global_step[:] = value

    def increment(self, value):
        self.__global_step += value


class LearningRate(nn.Module):
    def __init__(self, lr):
        # Todo: add learning rate decay
        super().__init__()
        self.learning_rate = torch.Tensor([lr])<|MERGE_RESOLUTION|>--- conflicted
+++ resolved
@@ -11,15 +11,10 @@
 from mlagents.trainers.torch.utils import ModelUtils
 from mlagents.trainers.torch.decoders import ValueHeads
 from mlagents.trainers.torch.layers import LSTM, LinearEncoder
-<<<<<<< HEAD
-from mlagents.trainers.torch.model_serialization import exporting_to_onnx
-from mlagents.trainers.torch.encoders import VectorInput
-=======
 from mlagents.trainers.torch.encoders import VectorInput
 from mlagents.trainers.buffer import AgentBuffer
 from mlagents.trainers.trajectory import ObsUtil
 
->>>>>>> 87c9a0b1
 
 ActivationFunction = Callable[[torch.Tensor], torch.Tensor]
 EncoderFunction = Callable[
@@ -46,24 +41,14 @@
             else 0
         )
 
-<<<<<<< HEAD
-        self.processors, encoder_input_size = ModelUtils.create_input_processors(
-            observation_shapes,
-=======
         self.processors, self.embedding_sizes = ModelUtils.create_input_processors(
             sensor_specs,
->>>>>>> 87c9a0b1
             self.h_size,
             network_settings.vis_encode_type,
             normalize=self.normalize,
         )
-<<<<<<< HEAD
-        self.observation_shapes = observation_shapes
-        total_enc_size = encoder_input_size + encoded_act_size
-=======
 
         total_enc_size = sum(self.embedding_sizes) + encoded_act_size
->>>>>>> 87c9a0b1
         self.linear_encoder = LinearEncoder(
             total_enc_size, network_settings.num_layers, self.h_size
         )
@@ -73,27 +58,17 @@
         else:
             self.lstm = None  # type: ignore
 
-<<<<<<< HEAD
-    def update_normalization(self, net_inputs: List[torch.Tensor]) -> None:
-        for _in, enc in zip(net_inputs, self.processors):
-            enc.update_normalization(_in)
-=======
     def update_normalization(self, buffer: AgentBuffer) -> None:
         obs = ObsUtil.from_buffer(buffer, len(self.processors))
         for vec_input, enc in zip(obs, self.processors):
             if isinstance(enc, VectorInput):
                 enc.update_normalization(torch.as_tensor(vec_input))
->>>>>>> 87c9a0b1
 
     def copy_normalization(self, other_network: "NetworkBody") -> None:
         if self.normalize:
             for n1, n2 in zip(self.processors, other_network.processors):
-<<<<<<< HEAD
-                n1.copy_normalization(n2)
-=======
                 if isinstance(n1, VectorInput) and isinstance(n2, VectorInput):
                     n1.copy_normalization(n2)
->>>>>>> 87c9a0b1
 
     @property
     def memory_size(self) -> int:
@@ -101,23 +76,16 @@
 
     def forward(
         self,
-<<<<<<< HEAD
-        net_inputs: List[torch.Tensor],
-=======
-        inputs: List[torch.Tensor],
->>>>>>> 87c9a0b1
+        inputs: List[torch.Tensor],
         actions: Optional[torch.Tensor] = None,
         memories: Optional[torch.Tensor] = None,
         sequence_length: int = 1,
     ) -> Tuple[torch.Tensor, torch.Tensor]:
         encodes = []
         for idx, processor in enumerate(self.processors):
-<<<<<<< HEAD
-            net_input = net_inputs[idx]
-            if not exporting_to_onnx.is_exporting() and len(net_input.shape) > 3:
-                net_input = net_input.permute([0, 3, 1, 2])
-            processed_vec = processor(net_input)
-            encodes.append(processed_vec)
+            obs_input = inputs[idx]
+            processed_obs = processor(obs_input)
+            encodes.append(processed_obs)
 
         if len(encodes) == 0:
             raise Exception("No valid inputs to network.")
@@ -141,7 +109,7 @@
 class MultiInputNetworkBody(nn.Module):
     def __init__(
         self,
-        observation_shapes: List[Tuple[int, ...]],
+        sensor_specs: List[SensorSpec],
         network_settings: NetworkSettings,
         encoded_act_size: int = 0,
         num_obs_heads: int = 1,
@@ -160,7 +128,7 @@
         encoder_input_size = 0
         for i in range(num_obs_heads):
             _proc, _input_size = ModelUtils.create_input_processors(
-                observation_shapes,
+                sensor_specs,
                 self.h_size,
                 network_settings.vis_encode_type,
                 normalize=self.normalize,
@@ -178,9 +146,10 @@
         else:
             self.lstm = None  # type: ignore
 
-    def update_normalization(self, net_inputs: List[torch.Tensor]) -> None:
+    def update_normalization(self, buffer: AgentBuffer) -> None:
+        obs = ObsUtil.from_buffer(buffer, len(self.processors))
         for _proc in self.processors:
-            for _in, enc in zip(net_inputs, _proc):
+            for _in, enc in zip(obs, _proc):
                 enc.update_normalization(_in)
 
     def copy_normalization(self, other_network: "NetworkBody") -> None:
@@ -201,18 +170,11 @@
         sequence_length: int = 1,
     ) -> Tuple[torch.Tensor, torch.Tensor]:
         encodes = []
-        for net_inputs, processor_set in zip(all_net_inputs, self.processors):
+        for inputs, processor_set in zip(all_net_inputs, self.processors):
             for idx, processor in enumerate(processor_set):
-                net_input = net_inputs[idx]
-                if not exporting_to_onnx.is_exporting() and len(net_input.shape) > 3:
-                    net_input = net_input.permute([0, 3, 1, 2])
-                processed_vec = processor(net_input)
-                encodes.append(processed_vec)
-=======
-            obs_input = inputs[idx]
-            processed_obs = processor(obs_input)
-            encodes.append(processed_obs)
->>>>>>> 87c9a0b1
+                obs_input = inputs[idx]
+                processed_obs = processor(obs_input)
+                encodes.append(processed_obs)
 
         if len(encodes) == 0:
             raise Exception("No valid inputs to network.")
@@ -259,7 +221,6 @@
 
     def forward(
         self,
-<<<<<<< HEAD
         net_inputs: List[torch.Tensor],
         actions: Optional[torch.Tensor] = None,
         memories: Optional[torch.Tensor] = None,
@@ -299,19 +260,13 @@
     def forward(
         self,
         net_inputs: List[List[torch.Tensor]],
-=======
-        inputs: List[torch.Tensor],
->>>>>>> 87c9a0b1
+        inputs: List[torch.Tensor],
         actions: Optional[torch.Tensor] = None,
         memories: Optional[torch.Tensor] = None,
         sequence_length: int = 1,
     ) -> Tuple[Dict[str, torch.Tensor], torch.Tensor]:
         encoding, memories = self.network_body(
-<<<<<<< HEAD
-            net_inputs, actions, memories, sequence_length
-=======
             inputs, actions, memories, sequence_length
->>>>>>> 87c9a0b1
         )
         output = self.value_heads(encoding)
         return output, memories
@@ -319,11 +274,7 @@
 
 class Actor(abc.ABC):
     @abc.abstractmethod
-<<<<<<< HEAD
-    def update_normalization(self, net_inputs: List[torch.Tensor]) -> None:
-=======
     def update_normalization(self, buffer: AgentBuffer) -> None:
->>>>>>> 87c9a0b1
         """
         Updates normalization of Actor based on the provided List of vector obs.
         :param vector_obs: A List of vector obs as tensors.
@@ -370,11 +321,7 @@
     @abc.abstractmethod
     def critic_pass(
         self,
-<<<<<<< HEAD
-        net_inputs: List[torch.Tensor],
-=======
-        inputs: List[torch.Tensor],
->>>>>>> 87c9a0b1
+        inputs: List[torch.Tensor],
         memories: Optional[torch.Tensor] = None,
         sequence_length: int = 1,
     ) -> Tuple[Dict[str, torch.Tensor], torch.Tensor]:
@@ -389,11 +336,7 @@
     @abc.abstractmethod
     def get_action_stats_and_value(
         self,
-<<<<<<< HEAD
-        net_inputs: List[torch.Tensor],
-=======
-        inputs: List[torch.Tensor],
->>>>>>> 87c9a0b1
+        inputs: List[torch.Tensor],
         masks: Optional[torch.Tensor] = None,
         memories: Optional[torch.Tensor] = None,
         sequence_length: int = 1,
@@ -475,10 +418,6 @@
     def memory_size(self) -> int:
         return self.network_body.memory_size
 
-<<<<<<< HEAD
-    def update_normalization(self, net_inputs: List[torch.Tensor]) -> None:
-        self.network_body.update_normalization(net_inputs)
-=======
     def update_normalization(self, buffer: AgentBuffer) -> None:
         self.network_body.update_normalization(buffer)
 
@@ -495,7 +434,6 @@
         )
         action, log_probs, entropies = self.action_model(encoding, masks)
         return action, log_probs, entropies, memories
->>>>>>> 87c9a0b1
 
     def forward(
         self,
@@ -510,10 +448,7 @@
         At this moment, torch.onnx.export() doesn't accept None as tensor to be exported,
         so the size of return tuple varies with action spec.
         """
-<<<<<<< HEAD
-=======
         # This code will convert the vec and vis obs into a list of inputs for the network
->>>>>>> 87c9a0b1
         concatenated_vec_obs = vec_inputs[0]
         inputs = []
         start = 0
@@ -522,21 +457,14 @@
         for i, enc in enumerate(self.network_body.processors):
             if isinstance(enc, VectorInput):
                 # This is a vec_obs
-<<<<<<< HEAD
-                vec_size = self.network_body.observation_shapes[i][0]
-=======
                 vec_size = self.network_body.embedding_sizes[i]
->>>>>>> 87c9a0b1
                 end = start + vec_size
                 inputs.append(concatenated_vec_obs[:, start:end])
                 start = end
             else:
                 inputs.append(vis_inputs[vis_index])
                 vis_index += 1
-<<<<<<< HEAD
-=======
         # End of code to convert the vec and vis obs into a list of inputs for the network
->>>>>>> 87c9a0b1
         encoding, memories_out = self.network_body(
             inputs, memories=memories, sequence_length=1
         )
@@ -596,30 +524,18 @@
 
     def critic_pass(
         self,
-<<<<<<< HEAD
-        net_inputs: List[torch.Tensor],
-=======
-        inputs: List[torch.Tensor],
->>>>>>> 87c9a0b1
+        inputs: List[torch.Tensor],
         memories: Optional[torch.Tensor] = None,
         sequence_length: int = 1,
     ) -> Tuple[Dict[str, torch.Tensor], torch.Tensor]:
         encoding, memories_out = self.network_body(
-<<<<<<< HEAD
-            net_inputs, memories=memories, sequence_length=sequence_length
-=======
             inputs, memories=memories, sequence_length=sequence_length
->>>>>>> 87c9a0b1
         )
         return self.value_heads(encoding), memories_out
 
     def get_stats_and_value(
         self,
-<<<<<<< HEAD
-        net_inputs: List[torch.Tensor],
-=======
-        inputs: List[torch.Tensor],
->>>>>>> 87c9a0b1
+        inputs: List[torch.Tensor],
         actions: AgentAction,
         masks: Optional[torch.Tensor] = None,
         memories: Optional[torch.Tensor] = None,
@@ -627,11 +543,7 @@
         critic_obs: Optional[List[List[torch.Tensor]]] = None,
     ) -> Tuple[ActionLogProbs, torch.Tensor, Dict[str, torch.Tensor]]:
         encoding, memories = self.network_body(
-<<<<<<< HEAD
-            net_inputs, memories=memories, sequence_length=sequence_length
-=======
             inputs, memories=memories, sequence_length=sequence_length
->>>>>>> 87c9a0b1
         )
         log_probs, entropies = self.action_model.evaluate(encoding, masks, actions)
         value_outputs = self.value_heads(encoding)
@@ -639,11 +551,7 @@
 
     def get_action_stats_and_value(
         self,
-<<<<<<< HEAD
-        net_inputs: List[torch.Tensor],
-=======
-        inputs: List[torch.Tensor],
->>>>>>> 87c9a0b1
+        inputs: List[torch.Tensor],
         masks: Optional[torch.Tensor] = None,
         memories: Optional[torch.Tensor] = None,
         sequence_length: int = 1,
@@ -652,11 +560,7 @@
     ]:
 
         encoding, memories = self.network_body(
-<<<<<<< HEAD
-            net_inputs, memories=memories, sequence_length=sequence_length
-=======
             inputs, memories=memories, sequence_length=sequence_length
->>>>>>> 87c9a0b1
         )
         action, log_probs, entropies = self.action_model(encoding, masks)
         value_outputs = self.value_heads(encoding)
@@ -678,13 +582,9 @@
             sensor_specs, network_settings, action_spec, conditional_sigma, tanh_squash
         )
         self.stream_names = stream_names
-<<<<<<< HEAD
         self.critic = CentralizedValueNetwork(
-            stream_names, observation_shapes, network_settings, num_agents=2
-        )
-=======
-        self.critic = ValueNetwork(stream_names, sensor_specs, network_settings)
->>>>>>> 87c9a0b1
+            stream_names, sensor_specs, network_settings, num_agents=2
+        )
 
     @property
     def memory_size(self) -> int:
@@ -703,30 +603,17 @@
 
     def critic_pass(
         self,
-<<<<<<< HEAD
-        net_inputs: List[torch.Tensor],
-=======
-        inputs: List[torch.Tensor],
->>>>>>> 87c9a0b1
+        inputs: List[torch.Tensor],
         memories: Optional[torch.Tensor] = None,
         sequence_length: int = 1,
         critic_obs: List[List[torch.Tensor]] = None,
     ) -> Tuple[Dict[str, torch.Tensor], torch.Tensor]:
-<<<<<<< HEAD
-        actor_mem, critic_mem = None, None
-        if self.use_lstm:
-            # Use only the back half of memories for critic
-            actor_mem, critic_mem = torch.split(memories, self.memory_size // 2, -1)
-        all_net_inputs = [net_inputs]
+        actor_mem, critic_mem = self._get_actor_critic_mem(memories)
+        all_net_inputs = [inputs]
         if critic_obs is not None:
             all_net_inputs.extend(critic_obs)
         value_outputs, critic_mem_out = self.critic(
             all_net_inputs, memories=critic_mem, sequence_length=sequence_length
-=======
-        actor_mem, critic_mem = self._get_actor_critic_mem(memories)
-        value_outputs, critic_mem_out = self.critic(
-            inputs, memories=critic_mem, sequence_length=sequence_length
->>>>>>> 87c9a0b1
         )
         if actor_mem is not None:
             # Make memories with the actor mem unchanged
@@ -737,11 +624,7 @@
 
     def get_stats_and_value(
         self,
-<<<<<<< HEAD
-        net_inputs: List[torch.Tensor],
-=======
-        inputs: List[torch.Tensor],
->>>>>>> 87c9a0b1
+        inputs: List[torch.Tensor],
         actions: AgentAction,
         masks: Optional[torch.Tensor] = None,
         memories: Optional[torch.Tensor] = None,
@@ -750,22 +633,14 @@
     ) -> Tuple[ActionLogProbs, torch.Tensor, Dict[str, torch.Tensor]]:
         actor_mem, critic_mem = self._get_actor_critic_mem(memories)
         encoding, actor_mem_outs = self.network_body(
-<<<<<<< HEAD
-            net_inputs, memories=actor_mem, sequence_length=sequence_length
-=======
             inputs, memories=actor_mem, sequence_length=sequence_length
->>>>>>> 87c9a0b1
         )
         log_probs, entropies = self.action_model.evaluate(encoding, masks, actions)
-        all_net_inputs = [net_inputs]
+        all_net_inputs = [inputs]
         if critic_obs is not None:
             all_net_inputs.extend(critic_obs)
         value_outputs, critic_mem_outs = self.critic(
-<<<<<<< HEAD
-            all_net_inputs, memories=critic_mem, sequence_length=sequence_length
-=======
             inputs, memories=critic_mem, sequence_length=sequence_length
->>>>>>> 87c9a0b1
         )
 
         return log_probs, entropies, value_outputs
@@ -790,11 +665,7 @@
 
     def get_action_stats_and_value(
         self,
-<<<<<<< HEAD
-        net_inputs: List[torch.Tensor],
-=======
-        inputs: List[torch.Tensor],
->>>>>>> 87c9a0b1
+        inputs: List[torch.Tensor],
         masks: Optional[torch.Tensor] = None,
         memories: Optional[torch.Tensor] = None,
         sequence_length: int = 1,
@@ -802,33 +673,16 @@
     ) -> Tuple[
         AgentAction, ActionLogProbs, torch.Tensor, Dict[str, torch.Tensor], torch.Tensor
     ]:
-<<<<<<< HEAD
-        if self.use_lstm:
-            # Use only the back half of memories for critic and actor
-            actor_mem, critic_mem = torch.split(memories, self.memory_size // 2, dim=-1)
-        else:
-            critic_mem = None
-            actor_mem = None
-
-        all_net_inputs = [net_inputs]
-        if critic_obs is not None:
-            all_net_inputs.extend(critic_obs)
-
-        encoding, actor_mem_outs = self.network_body(
-            net_inputs, memories=actor_mem, sequence_length=sequence_length
-        )
-        action, log_probs, entropies = self.action_model(encoding, masks)
-        value_outputs, critic_mem_outs = self.critic(
-            all_net_inputs, memories=critic_mem, sequence_length=sequence_length
-=======
         actor_mem, critic_mem = self._get_actor_critic_mem(memories)
         encoding, actor_mem_outs = self.network_body(
             inputs, memories=actor_mem, sequence_length=sequence_length
         )
         action, log_probs, entropies = self.action_model(encoding, masks)
+        all_net_inputs = [inputs]
+        if critic_obs is not None:
+            all_net_inputs.extend(critic_obs)
         value_outputs, critic_mem_outs = self.critic(
-            inputs, memories=critic_mem, sequence_length=sequence_length
->>>>>>> 87c9a0b1
+            all_net_inputs, memories=critic_mem, sequence_length=sequence_length
         )
         if self.use_lstm:
             mem_out = torch.cat([actor_mem_outs, critic_mem_outs], dim=-1)
@@ -836,15 +690,9 @@
             mem_out = None
         return action, log_probs, entropies, value_outputs, mem_out
 
-<<<<<<< HEAD
-    def update_normalization(self, net_inputs: List[torch.Tensor]) -> None:
-        super().update_normalization(net_inputs)
-        self.critic.network_body.update_normalization(net_inputs)
-=======
     def update_normalization(self, buffer: AgentBuffer) -> None:
         super().update_normalization(buffer)
         self.critic.network_body.update_normalization(buffer)
->>>>>>> 87c9a0b1
 
 
 class GlobalSteps(nn.Module):
