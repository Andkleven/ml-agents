from typing import List, NamedTuple
import attr
import numpy as np

from mlagents.trainers.buffer import AgentBuffer


@attr.s(auto_attribs=True)
class AgentExperience:
    obs: List[np.ndarray]
    collab_obs: List[List[np.ndarray]]
    reward: float
    done: bool
    action: np.ndarray
    action_probs: np.ndarray
    action_pre: np.ndarray  # TODO: Remove this
    action_mask: np.ndarray
    prev_action: np.ndarray
    interrupted: bool
    memory: np.ndarray


class SplitObservations(NamedTuple):
    vector_observations: np.ndarray
    visual_observations: List[np.ndarray]

    @staticmethod
    def from_observations(obs: List[np.ndarray]) -> "SplitObservations":
        """
        Divides a List of numpy arrays into a SplitObservations NamedTuple.
        This allows you to access the vector and visual observations directly,
        without enumerating the list over and over.
        :param obs: List of numpy arrays (observation)
        :returns: A SplitObservations object.
        """
        vis_obs_list: List[np.ndarray] = []
        vec_obs_list: List[np.ndarray] = []
        last_obs = None
        for observation in obs:
            # Obs could be batched or single
            if len(observation.shape) == 1 or len(observation.shape) == 2:
                vec_obs_list.append(observation)
            if len(observation.shape) == 3 or len(observation.shape) == 4:
                vis_obs_list.append(observation)
            last_obs = observation
        if last_obs is not None:
            is_batched = len(last_obs.shape) == 2 or len(last_obs.shape) == 4
            if is_batched:
                vec_obs = (
                    np.concatenate(vec_obs_list, axis=1)
                    if len(vec_obs_list) > 0
                    else np.zeros((last_obs.shape[0], 0), dtype=np.float32)
                )
            else:
                vec_obs = (
                    np.concatenate(vec_obs_list, axis=0)
                    if len(vec_obs_list) > 0
                    else np.array([], dtype=np.float32)
                )
        else:
            vec_obs = []
        return SplitObservations(
            vector_observations=vec_obs, visual_observations=vis_obs_list
        )


class Trajectory(NamedTuple):
    steps: List[AgentExperience]
    next_obs: List[
        np.ndarray
    ]  # Observation following the trajectory, for bootstrapping
    agent_id: str
    behavior_id: str

    def to_agentbuffer(self) -> AgentBuffer:
        """
        Converts a Trajectory to an AgentBuffer
        :param trajectory: A Trajectory
        :returns: AgentBuffer. Note that the length of the AgentBuffer will be one
        less than the trajectory, as the next observation need to be populated from the last
        step of the trajectory.
        """
        agent_buffer_trajectory = AgentBuffer()
        curr_obs = self.steps[0].obs
        for step, exp in enumerate(self.steps):
            if step < len(self.steps) - 1:
                next_obs = self.steps[step + 1].obs
            else:
<<<<<<< HEAD
                next_vec_vis_obs = SplitObservations.from_observations(self.next_obs)

            for i, _ in enumerate(vec_vis_obs.visual_observations):
                agent_buffer_trajectory["visual_obs%d" % i].append(
                    vec_vis_obs.visual_observations[i]
                )
                agent_buffer_trajectory["next_visual_obs%d" % i].append(
                    next_vec_vis_obs.visual_observations[i]
                )
            agent_buffer_trajectory["critic_obs"].append(exp.collab_obs)

            agent_buffer_trajectory["vector_obs"].append(
                vec_vis_obs.vector_observations
            )
            agent_buffer_trajectory["next_vector_in"].append(
                next_vec_vis_obs.vector_observations
            )
=======
                next_obs = self.next_obs
            agent_buffer_trajectory["obs"].append(curr_obs)
            agent_buffer_trajectory["next_obs"].append(next_obs)
>>>>>>> d8db2477
            if exp.memory is not None:
                agent_buffer_trajectory["memory"].append(exp.memory)

            agent_buffer_trajectory["masks"].append(1.0)
            agent_buffer_trajectory["done"].append(exp.done)
            # Add the outputs of the last eval
            if exp.action_pre is not None:
                actions_pre = exp.action_pre
                agent_buffer_trajectory["actions_pre"].append(actions_pre)

            # value is a dictionary from name of reward to value estimate of the value head
            agent_buffer_trajectory["actions"].append(exp.action)
            agent_buffer_trajectory["action_probs"].append(exp.action_probs)

            # Store action masks if necessary. Note that 1 means active, while
            # in AgentExperience False means active.
            if exp.action_mask is not None:
                mask = 1 - np.concatenate(exp.action_mask)
                agent_buffer_trajectory["action_mask"].append(mask, padding_value=1)
            else:
                # This should never be needed unless the environment somehow doesn't supply the
                # action mask in a discrete space.
                agent_buffer_trajectory["action_mask"].append(
                    np.ones(exp.action_probs.shape, dtype=np.float32), padding_value=1
                )

            agent_buffer_trajectory["prev_action"].append(exp.prev_action)
            agent_buffer_trajectory["environment_rewards"].append(exp.reward)

            # Store the next obs as the current
            curr_obs = next_obs
        return agent_buffer_trajectory

    @property
    def done_reached(self) -> bool:
        """
        Returns true if trajectory is terminated with a Done.
        """
        return self.steps[-1].done

    @property
    def interrupted(self) -> bool:
        """
        Returns true if trajectory was terminated because max steps was reached.
        """
        return self.steps[-1].interrupted<|MERGE_RESOLUTION|>--- conflicted
+++ resolved
@@ -86,29 +86,10 @@
             if step < len(self.steps) - 1:
                 next_obs = self.steps[step + 1].obs
             else:
-<<<<<<< HEAD
-                next_vec_vis_obs = SplitObservations.from_observations(self.next_obs)
-
-            for i, _ in enumerate(vec_vis_obs.visual_observations):
-                agent_buffer_trajectory["visual_obs%d" % i].append(
-                    vec_vis_obs.visual_observations[i]
-                )
-                agent_buffer_trajectory["next_visual_obs%d" % i].append(
-                    next_vec_vis_obs.visual_observations[i]
-                )
-            agent_buffer_trajectory["critic_obs"].append(exp.collab_obs)
-
-            agent_buffer_trajectory["vector_obs"].append(
-                vec_vis_obs.vector_observations
-            )
-            agent_buffer_trajectory["next_vector_in"].append(
-                next_vec_vis_obs.vector_observations
-            )
-=======
                 next_obs = self.next_obs
             agent_buffer_trajectory["obs"].append(curr_obs)
             agent_buffer_trajectory["next_obs"].append(next_obs)
->>>>>>> d8db2477
+            agent_buffer_trajectory["critic_obs"].append(exp.collab_obs)
             if exp.memory is not None:
                 agent_buffer_trajectory["memory"].append(exp.memory)
 
