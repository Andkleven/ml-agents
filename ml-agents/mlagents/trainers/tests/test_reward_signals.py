import pytest
import copy
import os
import mlagents.trainers.tests.mock_brain as mb
from mlagents.trainers.policy.nn_policy import NNPolicy
from mlagents.trainers.sac.optimizer import SACOptimizer
<<<<<<< HEAD
from mlagents.trainers.ppo.optimizer_tf import TFPPOOptimizer
=======
from mlagents.trainers.ppo.optimizer import PPOOptimizer
from mlagents.trainers.tests.test_simple_rl import PPO_CONFIG, SAC_CONFIG
from mlagents.trainers.settings import (
    GAILSettings,
    CuriositySettings,
    RewardSignalSettings,
    BehavioralCloningSettings,
    NetworkSettings,
    TrainerType,
    RewardSignalType,
)
>>>>>>> 20527d10

CONTINUOUS_PATH = os.path.dirname(os.path.abspath(__file__)) + "/test.demo"
DISCRETE_PATH = os.path.dirname(os.path.abspath(__file__)) + "/testdcvis.demo"


def ppo_dummy_config():
    return copy.deepcopy(PPO_CONFIG)


def sac_dummy_config():
    return copy.deepcopy(SAC_CONFIG)


@pytest.fixture
def gail_dummy_config():
    return {RewardSignalType.GAIL: GAILSettings(demo_path=CONTINUOUS_PATH)}


@pytest.fixture
def curiosity_dummy_config():
    return {RewardSignalType.CURIOSITY: CuriositySettings()}


@pytest.fixture
def extrinsic_dummy_config():
    return {RewardSignalType.EXTRINSIC: RewardSignalSettings()}


VECTOR_ACTION_SPACE = [2]
VECTOR_OBS_SPACE = 8
DISCRETE_ACTION_SPACE = [3, 3, 3, 2]
BUFFER_INIT_SAMPLES = 20
BATCH_SIZE = 12
NUM_AGENTS = 12


def create_optimizer_mock(
    trainer_config, reward_signal_config, use_rnn, use_discrete, use_visual
):
    mock_brain = mb.setup_mock_brain(
        use_discrete,
        use_visual,
        vector_action_space=VECTOR_ACTION_SPACE,
        vector_obs_space=VECTOR_OBS_SPACE,
        discrete_action_space=DISCRETE_ACTION_SPACE,
    )
    trainer_settings = trainer_config
    trainer_settings.reward_signals = reward_signal_config
    trainer_settings.network_settings.memory = (
        NetworkSettings.MemorySettings(sequence_length=16, memory_size=10)
        if use_rnn
        else None
    )
    policy = NNPolicy(
        0, mock_brain, trainer_settings, False, "test", False, create_tf_graph=False
    )
    if trainer_settings.trainer_type == TrainerType.SAC:
        optimizer = SACOptimizer(policy, trainer_settings)
    else:
<<<<<<< HEAD
        optimizer = TFPPOOptimizer(policy, trainer_parameters)
=======
        optimizer = PPOOptimizer(policy, trainer_settings)
>>>>>>> 20527d10
    return optimizer


def reward_signal_eval(optimizer, reward_signal_name):
    buffer = mb.simulate_rollout(BATCH_SIZE, optimizer.policy.brain)
    # Test evaluate
    rsig_result = optimizer.reward_signals[reward_signal_name].evaluate_batch(buffer)
    assert rsig_result.scaled_reward.shape == (BATCH_SIZE,)
    assert rsig_result.unscaled_reward.shape == (BATCH_SIZE,)


def reward_signal_update(optimizer, reward_signal_name):
    buffer = mb.simulate_rollout(BUFFER_INIT_SAMPLES, optimizer.policy.brain)
    feed_dict = optimizer.reward_signals[reward_signal_name].prepare_update(
        optimizer.policy, buffer.make_mini_batch(0, 10), 2
    )
    out = optimizer.policy._execute_model(
        feed_dict, optimizer.reward_signals[reward_signal_name].update_dict
    )
    assert type(out) is dict


@pytest.mark.parametrize(
    "trainer_config", [ppo_dummy_config(), sac_dummy_config()], ids=["ppo", "sac"]
)
def test_gail_cc(trainer_config, gail_dummy_config):
    trainer_config.behavioral_cloning = BehavioralCloningSettings(
        demo_path=CONTINUOUS_PATH
    )
    optimizer = create_optimizer_mock(
        trainer_config, gail_dummy_config, False, False, False
    )
    reward_signal_eval(optimizer, "gail")
    reward_signal_update(optimizer, "gail")


@pytest.mark.parametrize(
    "trainer_config", [ppo_dummy_config(), sac_dummy_config()], ids=["ppo", "sac"]
)
def test_gail_dc_visual(trainer_config, gail_dummy_config):
    gail_dummy_config_discrete = {
        RewardSignalType.GAIL: GAILSettings(demo_path=DISCRETE_PATH)
    }
    optimizer = create_optimizer_mock(
        trainer_config, gail_dummy_config_discrete, False, True, True
    )
    reward_signal_eval(optimizer, "gail")
    reward_signal_update(optimizer, "gail")


@pytest.mark.parametrize(
    "trainer_config", [ppo_dummy_config(), sac_dummy_config()], ids=["ppo", "sac"]
)
def test_gail_rnn(trainer_config, gail_dummy_config):
    policy = create_optimizer_mock(
        trainer_config, gail_dummy_config, True, False, False
    )
    reward_signal_eval(policy, "gail")
    reward_signal_update(policy, "gail")


@pytest.mark.parametrize(
    "trainer_config", [ppo_dummy_config(), sac_dummy_config()], ids=["ppo", "sac"]
)
def test_curiosity_cc(trainer_config, curiosity_dummy_config):
    policy = create_optimizer_mock(
        trainer_config, curiosity_dummy_config, False, False, False
    )
    reward_signal_eval(policy, "curiosity")
    reward_signal_update(policy, "curiosity")


@pytest.mark.parametrize(
    "trainer_config", [ppo_dummy_config(), sac_dummy_config()], ids=["ppo", "sac"]
)
def test_curiosity_dc(trainer_config, curiosity_dummy_config):
    policy = create_optimizer_mock(
        trainer_config, curiosity_dummy_config, False, True, False
    )
    reward_signal_eval(policy, "curiosity")
    reward_signal_update(policy, "curiosity")


@pytest.mark.parametrize(
    "trainer_config", [ppo_dummy_config(), sac_dummy_config()], ids=["ppo", "sac"]
)
def test_curiosity_visual(trainer_config, curiosity_dummy_config):
    policy = create_optimizer_mock(
        trainer_config, curiosity_dummy_config, False, False, True
    )
    reward_signal_eval(policy, "curiosity")
    reward_signal_update(policy, "curiosity")


@pytest.mark.parametrize(
    "trainer_config", [ppo_dummy_config(), sac_dummy_config()], ids=["ppo", "sac"]
)
def test_curiosity_rnn(trainer_config, curiosity_dummy_config):
    policy = create_optimizer_mock(
        trainer_config, curiosity_dummy_config, True, False, False
    )
    reward_signal_eval(policy, "curiosity")
    reward_signal_update(policy, "curiosity")


@pytest.mark.parametrize(
    "trainer_config", [ppo_dummy_config(), sac_dummy_config()], ids=["ppo", "sac"]
)
def test_extrinsic(trainer_config, extrinsic_dummy_config):
    policy = create_optimizer_mock(
        trainer_config, extrinsic_dummy_config, False, False, False
    )
    reward_signal_eval(policy, "extrinsic")
    reward_signal_update(policy, "extrinsic")


if __name__ == "__main__":
    pytest.main()<|MERGE_RESOLUTION|>--- conflicted
+++ resolved
@@ -4,9 +4,6 @@
 import mlagents.trainers.tests.mock_brain as mb
 from mlagents.trainers.policy.nn_policy import NNPolicy
 from mlagents.trainers.sac.optimizer import SACOptimizer
-<<<<<<< HEAD
-from mlagents.trainers.ppo.optimizer_tf import TFPPOOptimizer
-=======
 from mlagents.trainers.ppo.optimizer import PPOOptimizer
 from mlagents.trainers.tests.test_simple_rl import PPO_CONFIG, SAC_CONFIG
 from mlagents.trainers.settings import (
@@ -18,7 +15,6 @@
     TrainerType,
     RewardSignalType,
 )
->>>>>>> 20527d10
 
 CONTINUOUS_PATH = os.path.dirname(os.path.abspath(__file__)) + "/test.demo"
 DISCRETE_PATH = os.path.dirname(os.path.abspath(__file__)) + "/testdcvis.demo"
@@ -78,11 +74,7 @@
     if trainer_settings.trainer_type == TrainerType.SAC:
         optimizer = SACOptimizer(policy, trainer_settings)
     else:
-<<<<<<< HEAD
-        optimizer = TFPPOOptimizer(policy, trainer_parameters)
-=======
         optimizer = PPOOptimizer(policy, trainer_settings)
->>>>>>> 20527d10
     return optimizer
 
 
