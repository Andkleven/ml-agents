--- conflicted
+++ resolved
@@ -87,11 +87,7 @@
     torch.manual_seed(1336)
     size, n_k, = 3, 5
     embedding_size = 64
-<<<<<<< HEAD
-    entity_embeddings = EntityEmbeddings(size, [size], [n_k], embedding_size)
-=======
     entity_embeddings = EntityEmbeddings(size, [size], embedding_size, [n_k])
->>>>>>> 60a3e1d9
     transformer = ResidualSelfAttention(embedding_size, [n_k])
     l_layer = linear_layer(embedding_size, size)
     optimizer = torch.optim.Adam(
