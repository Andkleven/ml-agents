using System.Collections.Generic;
using Unity.Barracuda;
using Unity.MLAgents.Sensors;

namespace Unity.MLAgents.Inference
{
    /// <summary>
    /// Mapping between Tensor names and generators.
    /// A TensorGenerator implements a Dictionary of strings (node names) to an Action.
    /// The Action take as argument the tensor, the current batch size and a Dictionary of
    /// Agent to AgentInfo corresponding to the current batch.
    /// Each Generator reshapes and fills the data of the tensor based of the data of the batch.
    /// When the TensorProxy is an Input to the model, the shape of the Tensor will be modified
    /// depending on the current batch size and the data of the Tensor will be filled using the
    /// Dictionary of Agent to AgentInfo.
    /// When the TensorProxy is an Output of the model, only the shape of the Tensor will be
    /// modified using the current batch size. The data will be pre-filled with zeros.
    /// </summary>
    internal class TensorGenerator
    {
        public interface IGenerator
        {
            /// <summary>
            /// Modifies the data inside a Tensor according to the information contained in the
            /// AgentInfos contained in the current batch.
            /// </summary>
            /// <param name="tensorProxy"> The tensor the data and shape will be modified.</param>
            /// <param name="batchSize"> The number of agents present in the current batch.</param>
            /// <param name="infos">
            /// List of AgentInfos containing the information that will be used to populate
            /// the tensor's data.
            /// </param>
            void Generate(
                TensorProxy tensorProxy, int batchSize, IList<AgentInfoSensorsPair> infos);
        }

        readonly Dictionary<string, IGenerator> m_Dict = new Dictionary<string, IGenerator>();
        int m_ApiVersion;

        /// <summary>
        /// Returns a new TensorGenerators object.
        /// </summary>
        /// <param name="seed"> The seed the Generators will be initialized with.</param>
        /// <param name="allocator"> Tensor allocator.</param>
        /// <param name="memories">Dictionary of AgentInfo.id to memory for use in the inference model.</param>
        /// <param name="barracudaModel"></param>
        public TensorGenerator(
            int seed,
            ITensorAllocator allocator,
            Dictionary<int, List<float>> memories,
            object barracudaModel = null)
        {
            // If model is null, no inference to run and exception is thrown before reaching here.
            if (barracudaModel == null)
            {
                return;
            }
            var model = (Model)barracudaModel;

            m_ApiVersion = model.GetVersion();

            // Generator for Inputs
            m_Dict[TensorNames.BatchSizePlaceholder] =
                new BatchSizeGenerator(allocator);
            m_Dict[TensorNames.SequenceLengthPlaceholder] =
                new SequenceLengthGenerator(allocator);
            m_Dict[TensorNames.RecurrentInPlaceholder] =
                new RecurrentInputGenerator(allocator, memories);

            for (var i = 0; i < model.memories.Count; i++)
            {
                m_Dict[model.memories[i].input] =
                    new BarracudaRecurrentInputGenerator(i, allocator, memories);
            }

            m_Dict[TensorNames.PreviousActionPlaceholder] =
                new PreviousActionInputGenerator(allocator);
            m_Dict[TensorNames.ActionMaskPlaceholder] =
                new ActionMaskInputGenerator(allocator);
            m_Dict[TensorNames.RandomNormalEpsilonPlaceholder] =
                new RandomNormalInputGenerator(seed, allocator);


            // Generators for Outputs
            if (model.HasContinuousOutputs())
            {
                m_Dict[model.ContinuousOutputName()] = new BiDimensionalOutputGenerator(allocator);
            }
            if (model.HasDiscreteOutputs())
            {
                m_Dict[model.DiscreteOutputName()] = new BiDimensionalOutputGenerator(allocator);
            }
            m_Dict[TensorNames.RecurrentOutput] = new BiDimensionalOutputGenerator(allocator);
            m_Dict[TensorNames.ValueEstimateOutput] = new BiDimensionalOutputGenerator(allocator);
        }

        public void InitializeObservations(List<ISensor> sensors, ITensorAllocator allocator)
        {
            if (m_ApiVersion == (int)BarracudaModelParamLoader.ModelApiVersion.MLAgents1_0)
            {
                // Loop through the sensors on a representative agent.
                // All vector observations use a shared ObservationGenerator since they are concatenated.
                // All other observations use a unique ObservationInputGenerator
                var visIndex = 0;
                ObservationGenerator vecObsGen = null;
                for (var sensorIndex = 0; sensorIndex < sensors.Count; sensorIndex++)
                {
                    var sensor = sensors[sensorIndex];
                    var rank = sensor.GetObservationSpec().Rank;
                    ObservationGenerator obsGen = null;
                    string obsGenName = null;
                    switch (rank)
                    {
                        case 1:
                            if (vecObsGen == null)
                            {
                                vecObsGen = new ObservationGenerator(allocator);
                            }
                            obsGen = vecObsGen;
                            obsGenName = TensorNames.VectorObservationPlaceholder;
                            break;
                        case 2:
                            // If the tensor is of rank 2, we use the index of the sensor
                            // to create the name
                            obsGen = new ObservationGenerator(allocator);
                            obsGenName = TensorNames.GetObservationName(sensorIndex);
                            break;
                        case 3:
                            // If the tensor is of rank 3, we use the "visual observation
                            // index", which only counts the rank 3 sensors
                            obsGen = new ObservationGenerator(allocator);
                            obsGenName = TensorNames.GetVisualObservationName(visIndex);
                            visIndex++;
                            break;
                        default:
                            throw new UnityAgentsException(
                                $"Sensor {sensor.GetName()} have an invalid rank {rank}");
                    }
                    obsGen.AddSensorIndex(sensorIndex);
                    m_Dict[obsGenName] = obsGen;
                }
            }
            if (m_ApiVersion == (int)BarracudaModelParamLoader.ModelApiVersion.MLAgents2_0)
            {
<<<<<<< HEAD
                var sensor = sensors[sensorIndex];
                var shape = sensor.GetObservationSpec().Shape;
                var rank = shape.Length;
                ObservationGenerator obsGen = null;
                string obsGenName = null;
                switch (rank)
=======
>>>>>>> a0b15784
                for (var sensorIndex = 0; sensorIndex < sensors.Count; sensorIndex++)
                {
                    var obsGen = new ObservationGenerator(allocator);
                    var obsGenName = TensorNames.GetObservationName(sensorIndex);
                    obsGen.AddSensorIndex(sensorIndex);
                    m_Dict[obsGenName] = obsGen;

                }
            }
        }

        /// <summary>
        /// Populates the data of the tensor inputs given the data contained in the current batch
        /// of agents.
        /// </summary>
        /// <param name="tensors"> Enumerable of tensors that will be modified.</param>
        /// <param name="currentBatchSize"> The number of agents present in the current batch
        /// </param>
        /// <param name="infos"> List of AgentsInfos and Sensors that contains the
        /// data that will be used to modify the tensors</param>
        /// <exception cref="UnityAgentsException"> One of the tensor does not have an
        /// associated generator.</exception>
        public void GenerateTensors(
            IReadOnlyList<TensorProxy> tensors, int currentBatchSize, IList<AgentInfoSensorsPair> infos)
        {
            for (var tensorIndex = 0; tensorIndex < tensors.Count; tensorIndex++)
            {
                var tensor = tensors[tensorIndex];
                if (!m_Dict.ContainsKey(tensor.name))
                {
                    throw new UnityAgentsException(
                        $"Unknown tensorProxy expected as input : {tensor.name}");
                }
                m_Dict[tensor.name].Generate(tensor, currentBatchSize, infos);
            }
        }
    }
}<|MERGE_RESOLUTION|>--- conflicted
+++ resolved
@@ -142,15 +142,6 @@
             }
             if (m_ApiVersion == (int)BarracudaModelParamLoader.ModelApiVersion.MLAgents2_0)
             {
-<<<<<<< HEAD
-                var sensor = sensors[sensorIndex];
-                var shape = sensor.GetObservationSpec().Shape;
-                var rank = shape.Length;
-                ObservationGenerator obsGen = null;
-                string obsGenName = null;
-                switch (rank)
-=======
->>>>>>> a0b15784
                 for (var sensorIndex = 0; sensorIndex < sensors.Count; sensorIndex++)
                 {
                     var obsGen = new ObservationGenerator(allocator);
