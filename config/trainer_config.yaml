--- conflicted
+++ resolved
@@ -137,11 +137,7 @@
     time_horizon: 1000
     self_play:
         window: 10
-<<<<<<< HEAD
-        play_against_current_best_ratio: 0.2
-=======
-        play_against_latest_model_ratio: 0.5
->>>>>>> 27e924ed
+        play_against_latest_model_ratio: 0.2
         save_steps: 50000
         swap_steps: 50000
         team_change: 100000
@@ -156,9 +152,8 @@
     time_horizon: 1000
     num_layers: 2
     self_play:
-<<<<<<< HEAD
         window: 100
-        play_against_current_best_ratio: 0.2
+        play_against_latest_model_ratio: 0.2
         save_steps: 50000
         swap_steps: 25000
         team_change: 200000
@@ -174,7 +169,7 @@
     num_layers: 2
     self_play:
         window: 100
-        play_against_current_best_ratio: 0.2
+        play_against_latest_model_ratio: 0.2
         save_steps: 50000
         swap_steps: 100000
         team_change: 200000
@@ -190,11 +185,7 @@
     num_layers: 2
     self_play:
         window: 100
-        play_against_current_best_ratio: 0.2
-=======
-        window: 10
-        play_against_latest_model_ratio: 0.5
->>>>>>> 27e924ed
+        play_against_latest_model_ratio: 0.2
         save_steps: 50000
         swap_steps: 50000
         team_change: 200000
