"""
Python Environment API for the ML-Agents toolkit
The aim of this API is to expose Agents evolving in a simulation
to perform reinforcement learning on.
This API supports multi-agent scenarios and groups similar Agents (same
observations, actions spaces and behavior) together. These groups of Agents are
identified by their BehaviorName.
For performance reasons, the data of each group of agents is processed in a
batched manner. Agents are identified by a unique AgentId identifier that
allows tracking of Agents across simulation steps. Note that there is no
guarantee that the number or order of the Agents in the state will be
consistent across simulation steps.
A simulation steps corresponds to moving the simulation forward until at least
one agent in the simulation sends its observations to Python again. Since
Agents can request decisions at different frequencies, a simulation step does
not necessarily correspond to a fixed simulation time increment.
"""

from abc import ABC, abstractmethod
from collections.abc import Mapping
from typing import (
    List,
    NamedTuple,
    Tuple,
    Optional,
    Dict,
    Iterator,
    Any,
    Mapping as MappingType,
)
from enum import IntFlag, Enum
import numpy as np

from mlagents_envs.exception import UnityActionException

AgentId = int
BehaviorName = str


class DecisionStep(NamedTuple):
    """
    Contains the data a single Agent collected since the last
    simulation step.
     - obs is a list of numpy arrays observations collected by the agent.
     - reward is a float. Corresponds to the rewards collected by the agent
     since the last simulation step.
     - agent_id is an int and an unique identifier for the corresponding Agent.
     - action_mask is an optional list of one dimensional array of booleans.
     Only available when using multi-discrete actions.
     Each array corresponds to an action branch. Each array contains a mask
     for each action of the branch. If true, the action is not available for
     the agent during this simulation step.
    """

    obs: List[np.ndarray]
    reward: float
    agent_id: AgentId
    action_mask: Optional[List[np.ndarray]]
<<<<<<< HEAD
    team_manager_id: Optional[str]
=======
    team_manager_id: int
>>>>>>> 6d2be2cd


class DecisionSteps(Mapping):
    """
    Contains the data a batch of similar Agents collected since the last
    simulation step. Note that all Agents do not necessarily have new
    information to send at each simulation step. Therefore, the ordering of
    agents and the batch size of the DecisionSteps are not fixed across
    simulation steps.
     - obs is a list of numpy arrays observations collected by the batch of
     agent. Each obs has one extra dimension compared to DecisionStep: the
     first dimension of the array corresponds to the batch size of the batch.
     - reward is a float vector of length batch size. Corresponds to the
     rewards collected by each agent since the last simulation step.
     - agent_id is an int vector of length batch size containing unique
     identifier for the corresponding Agent. This is used to track Agents
     across simulation steps.
     - action_mask is an optional list of two dimensional array of booleans.
     Only available when using multi-discrete actions.
     Each array corresponds to an action branch. The first dimension of each
     array is the batch size and the second contains a mask for each action of
     the branch. If true, the action is not available for the agent during
     this simulation step.
    """

<<<<<<< HEAD
    def __init__(self, obs, reward, agent_id, action_mask, team_manager_id=None):
=======
    def __init__(self, obs, reward, agent_id, action_mask, team_manager_id):
>>>>>>> 6d2be2cd
        self.obs: List[np.ndarray] = obs
        self.reward: np.ndarray = reward
        self.agent_id: np.ndarray = agent_id
        self.team_manager_id: Optional[List[str]] = team_manager_id
        self.action_mask: Optional[List[np.ndarray]] = action_mask
        self.team_manager_id: np.ndarray = team_manager_id
        self._agent_id_to_index: Optional[Dict[AgentId, int]] = None

    @property
    def agent_id_to_index(self) -> Dict[AgentId, int]:
        """
        :returns: A Dict that maps agent_id to the index of those agents in
        this DecisionSteps.
        """
        if self._agent_id_to_index is None:
            self._agent_id_to_index = {}
            for a_idx, a_id in enumerate(self.agent_id):
                self._agent_id_to_index[a_id] = a_idx
        return self._agent_id_to_index

    def __len__(self) -> int:
        return len(self.agent_id)

    def __getitem__(self, agent_id: AgentId) -> DecisionStep:
        """
        returns the DecisionStep for a specific agent.
        :param agent_id: The id of the agent
        :returns: The DecisionStep
        """
        if agent_id not in self.agent_id_to_index:
            raise KeyError(f"agent_id {agent_id} is not present in the DecisionSteps")
        agent_index = self._agent_id_to_index[agent_id]  # type: ignore
        agent_obs = []
        for batched_obs in self.obs:
            agent_obs.append(batched_obs[agent_index])
        agent_mask = None
        if self.action_mask is not None:
            agent_mask = []
            for mask in self.action_mask:
                agent_mask.append(mask[agent_index])
<<<<<<< HEAD
        team_manager_id = None
        if self.team_manager_id is not None and self.team_manager_id != "":
            team_manager_id = self.team_manager_id[agent_index]
=======
        team_manager_id = self.team_manager_id[agent_index]
>>>>>>> 6d2be2cd
        return DecisionStep(
            obs=agent_obs,
            reward=self.reward[agent_index],
            agent_id=agent_id,
            action_mask=agent_mask,
            team_manager_id=team_manager_id,
        )

    def __iter__(self) -> Iterator[Any]:
        yield from self.agent_id

    @staticmethod
    def empty(spec: "BehaviorSpec") -> "DecisionSteps":
        """
        Returns an empty DecisionSteps.
        :param spec: The BehaviorSpec for the DecisionSteps
        """
        obs: List[np.ndarray] = []
        for sen_spec in spec.observation_specs:
            obs += [np.zeros((0,) + sen_spec.shape, dtype=np.float32)]
        return DecisionSteps(
            obs=obs,
            reward=np.zeros(0, dtype=np.float32),
            agent_id=np.zeros(0, dtype=np.int32),
            action_mask=None,
<<<<<<< HEAD
            team_manager_id=None,
=======
            team_manager_id=np.zeros(0, dtype=np.int32),
>>>>>>> 6d2be2cd
        )


class TerminalStep(NamedTuple):
    """
    Contains the data a single Agent collected when its episode ended.
     - obs is a list of numpy arrays observations collected by the agent.
     - reward is a float. Corresponds to the rewards collected by the agent
     since the last simulation step.
     - interrupted is a bool. Is true if the Agent was interrupted since the last
     decision step. For example, if the Agent reached the maximum number of steps for
     the episode.
     - agent_id is an int and an unique identifier for the corresponding Agent.
    """

    obs: List[np.ndarray]
    reward: float
    interrupted: bool
    agent_id: AgentId
<<<<<<< HEAD
    team_manager_id: Optional[str]
=======
    team_manager_id: int
>>>>>>> 6d2be2cd


class TerminalSteps(Mapping):
    """
    Contains the data a batch of Agents collected when their episode
    terminated. All Agents present in the TerminalSteps have ended their
    episode.
     - obs is a list of numpy arrays observations collected by the batch of
     agent. Each obs has one extra dimension compared to DecisionStep: the
     first dimension of the array corresponds to the batch size of the batch.
     - reward is a float vector of length batch size. Corresponds to the
     rewards collected by each agent since the last simulation step.
     - interrupted is an array of booleans of length batch size. Is true if the
     associated Agent was interrupted since the last decision step. For example, if the
     Agent reached the maximum number of steps for the episode.
     - agent_id is an int vector of length batch size containing unique
     identifier for the corresponding Agent. This is used to track Agents
     across simulation steps.
    """

<<<<<<< HEAD
    def __init__(self, obs, reward, interrupted, agent_id, team_manager_id=None):
=======
    def __init__(self, obs, reward, interrupted, agent_id, team_manager_id):
>>>>>>> 6d2be2cd
        self.obs: List[np.ndarray] = obs
        self.reward: np.ndarray = reward
        self.interrupted: np.ndarray = interrupted
        self.agent_id: np.ndarray = agent_id
        self.team_manager_id: np.ndarray = team_manager_id
        self._agent_id_to_index: Optional[Dict[AgentId, int]] = None
        self.team_manager_id: Optional[List[str]] = team_manager_id

    @property
    def agent_id_to_index(self) -> Dict[AgentId, int]:
        """
        :returns: A Dict that maps agent_id to the index of those agents in
        this TerminalSteps.
        """
        if self._agent_id_to_index is None:
            self._agent_id_to_index = {}
            for a_idx, a_id in enumerate(self.agent_id):
                self._agent_id_to_index[a_id] = a_idx
        return self._agent_id_to_index

    def __len__(self) -> int:
        return len(self.agent_id)

    def __getitem__(self, agent_id: AgentId) -> TerminalStep:
        """
        returns the TerminalStep for a specific agent.
        :param agent_id: The id of the agent
        :returns: obs, reward, done, agent_id and optional action mask for a
        specific agent
        """
        if agent_id not in self.agent_id_to_index:
            raise KeyError(f"agent_id {agent_id} is not present in the TerminalSteps")
        agent_index = self._agent_id_to_index[agent_id]  # type: ignore
        agent_obs = []
        for batched_obs in self.obs:
            agent_obs.append(batched_obs[agent_index])
<<<<<<< HEAD
        team_manager_id = None
        if self.team_manager_id is not None and self.team_manager_id != "":
            team_manager_id = self.team_manager_id[agent_index]
=======
        team_manager_id = self.team_manager_id[agent_index]
>>>>>>> 6d2be2cd
        return TerminalStep(
            obs=agent_obs,
            reward=self.reward[agent_index],
            interrupted=self.interrupted[agent_index],
            agent_id=agent_id,
            team_manager_id=team_manager_id,
        )

    def __iter__(self) -> Iterator[Any]:
        yield from self.agent_id

    @staticmethod
    def empty(spec: "BehaviorSpec") -> "TerminalSteps":
        """
        Returns an empty TerminalSteps.
        :param spec: The BehaviorSpec for the TerminalSteps
        """
        obs: List[np.ndarray] = []
        for sen_spec in spec.observation_specs:
            obs += [np.zeros((0,) + sen_spec.shape, dtype=np.float32)]
        return TerminalSteps(
            obs=obs,
            reward=np.zeros(0, dtype=np.float32),
            interrupted=np.zeros(0, dtype=np.bool),
            agent_id=np.zeros(0, dtype=np.int32),
<<<<<<< HEAD
            team_manager_id=None,
=======
            team_manager_id=np.zeros(0, dtype=np.int32),
>>>>>>> 6d2be2cd
        )


class _ActionTupleBase(ABC):
    """
    An object whose fields correspond to action data of continuous and discrete
    spaces. Dimensions are of (n_agents, continuous_size) and (n_agents, discrete_size),
    respectively. Note, this also holds when continuous or discrete size is
    zero.
    """

    def __init__(
        self,
        continuous: Optional[np.ndarray] = None,
        discrete: Optional[np.ndarray] = None,
    ):
        self._continuous: Optional[np.ndarray] = None
        self._discrete: Optional[np.ndarray] = None
        if continuous is not None:
            self.add_continuous(continuous)
        if discrete is not None:
            self.add_discrete(discrete)

    @property
    def continuous(self) -> np.ndarray:
        return self._continuous

    @property
    def discrete(self) -> np.ndarray:
        return self._discrete

    def add_continuous(self, continuous: np.ndarray) -> None:
        if continuous.dtype != np.float32:
            continuous = continuous.astype(np.float32, copy=False)
        if self._discrete is None:
            self._discrete = np.zeros(
                (continuous.shape[0], 0), dtype=self.discrete_dtype
            )
        self._continuous = continuous

    def add_discrete(self, discrete: np.ndarray) -> None:
        if discrete.dtype != self.discrete_dtype:
            discrete = discrete.astype(self.discrete_dtype, copy=False)
        if self._continuous is None:
            self._continuous = np.zeros((discrete.shape[0], 0), dtype=np.float32)
        self._discrete = discrete

    @property
    @abstractmethod
    def discrete_dtype(self) -> np.dtype:
        pass


class ActionTuple(_ActionTupleBase):
    """
    An object whose fields correspond to actions of different types.
    Continuous and discrete actions are numpy arrays of type float32 and
    int32, respectively and are type checked on construction.
    Dimensions are of (n_agents, continuous_size) and (n_agents, discrete_size),
    respectively. Note, this also holds when continuous or discrete size is
    zero.
    """

    @property
    def discrete_dtype(self) -> np.dtype:
        """
        The dtype of a discrete action.
        """
        return np.int32


class ActionSpec(NamedTuple):
    """
    A NamedTuple containing utility functions and information about the action spaces
    for a group of Agents under the same behavior.
    - num_continuous_actions is an int corresponding to the number of floats which
    constitute the action.
    - discrete_branch_sizes is a Tuple of int where each int corresponds to
    the number of discrete actions available to the agent on an independent action branch.
    """

    continuous_size: int
    discrete_branches: Tuple[int, ...]

    def __eq__(self, other):
        return (
            self.continuous_size == other.continuous_size
            and self.discrete_branches == other.discrete_branches
        )

    def __str__(self):
        return f"Continuous: {self.continuous_size}, Discrete: {self.discrete_branches}"

    # For backwards compatibility
    def is_discrete(self) -> bool:
        """
        Returns true if this Behavior uses discrete actions
        """
        return self.discrete_size > 0 and self.continuous_size == 0

    # For backwards compatibility
    def is_continuous(self) -> bool:
        """
        Returns true if this Behavior uses continuous actions
        """
        return self.discrete_size == 0 and self.continuous_size > 0

    @property
    def discrete_size(self) -> int:
        """
        Returns a an int corresponding to the number of discrete branches.
        """
        return len(self.discrete_branches)

    def empty_action(self, n_agents: int) -> ActionTuple:
        """
        Generates ActionTuple corresponding to an empty action (all zeros)
        for a number of agents.
        :param n_agents: The number of agents that will have actions generated
        """
        _continuous = np.zeros((n_agents, self.continuous_size), dtype=np.float32)
        _discrete = np.zeros((n_agents, self.discrete_size), dtype=np.int32)
        return ActionTuple(continuous=_continuous, discrete=_discrete)

    def random_action(self, n_agents: int) -> ActionTuple:
        """
        Generates ActionTuple corresponding to a random action (either discrete
        or continuous) for a number of agents.
        :param n_agents: The number of agents that will have actions generated
        """
        _continuous = np.random.uniform(
            low=-1.0, high=1.0, size=(n_agents, self.continuous_size)
        )
        _discrete = np.zeros((n_agents, self.discrete_size), dtype=np.int32)
        if self.discrete_size > 0:
            _discrete = np.column_stack(
                [
                    np.random.randint(
                        0,
                        self.discrete_branches[i],  # type: ignore
                        size=(n_agents),
                        dtype=np.int32,
                    )
                    for i in range(self.discrete_size)
                ]
            )
        return ActionTuple(continuous=_continuous, discrete=_discrete)

    def _validate_action(
        self, actions: ActionTuple, n_agents: Optional[int], name: str
    ) -> ActionTuple:
        """
        Validates that action has the correct action dim
        for the correct number of agents and ensures the type.
        """
        _expected_shape = (
            (n_agents, self.continuous_size)
            if n_agents is not None
            else (self.continuous_size,)
        )
        if actions.continuous.shape != _expected_shape:
            raise UnityActionException(
                f"The behavior {name} needs a continuous input of dimension "
                f"{_expected_shape} for (<number of agents>, <action size>) but "
                f"received input of dimension {actions.continuous.shape}"
            )
        _expected_shape = (
            (n_agents, self.discrete_size)
            if n_agents is not None
            else (self.discrete_size,)
        )
        if actions.discrete.shape != _expected_shape:
            raise UnityActionException(
                f"The behavior {name} needs a discrete input of dimension "
                f"{_expected_shape} for (<number of agents>, <action size>) but "
                f"received input of dimension {actions.discrete.shape}"
            )
        return actions

    @staticmethod
    def create_continuous(continuous_size: int) -> "ActionSpec":
        """
        Creates an ActionSpec that is homogenously continuous
        """
        return ActionSpec(continuous_size, ())

    @staticmethod
    def create_discrete(discrete_branches: Tuple[int]) -> "ActionSpec":
        """
        Creates an ActionSpec that is homogenously discrete
        """
        return ActionSpec(0, discrete_branches)


class DimensionProperty(IntFlag):
    """
    No properties specified.
    """

    UNSPECIFIED = 0
    """
    No Property of the observation in that dimension. Observation can be processed with
    Fully connected networks.
    """
    NONE = 1
    """
    Means it is suitable to do a convolution in this dimension.
    """
    TRANSLATIONAL_EQUIVARIANCE = 2
    """
    Means that there can be a variable number of observations in this dimension.
    The observations are unordered.
    """
    VARIABLE_SIZE = 4


class ObservationType(Enum):
    """
    An Enum which defines the type of information carried in the observation
    of the agent.
    """

    # Observation information is generic.
    DEFAULT = 0
    # Observation contains goal information for current task.
    GOAL = 1
    # Observation contains reward information for current task.
    REWARD = 2
    # Observation contains a message from another agent.
    MESSAGE = 3


class ObservationSpec(NamedTuple):
    """
    A NamedTuple containing information about the observation of Agents.
    - shape is a Tuple of int : It corresponds to the shape of
    an observation's dimensions.
    - dimension_property is a Tuple of DimensionProperties flag, one flag for each
    dimension.
    - observation_type is an enum of ObservationType.
    """

    shape: Tuple[int, ...]
    dimension_property: Tuple[DimensionProperty, ...]
    observation_type: ObservationType


class BehaviorSpec(NamedTuple):
    """
    A NamedTuple containing information about the observation and action
    spaces for a group of Agents under the same behavior.
    - observation_specs is a List of ObservationSpec NamedTuple containing
    information about the information of the Agent's observations such as their shapes.
    The order of the SensorSpec is the same as the order of the observations of an
    agent.
    - action_spec is an ActionSpec NamedTuple.
    """

    observation_specs: List[ObservationSpec]
    action_spec: ActionSpec


class BehaviorMapping(Mapping):
    def __init__(self, specs: Dict[BehaviorName, BehaviorSpec]):
        self._dict = specs

    def __len__(self) -> int:
        return len(self._dict)

    def __getitem__(self, behavior: BehaviorName) -> BehaviorSpec:
        return self._dict[behavior]

    def __iter__(self) -> Iterator[Any]:
        yield from self._dict


class BaseEnv(ABC):
    @abstractmethod
    def step(self) -> None:
        """
        Signals the environment that it must move the simulation forward
        by one step.
        """

    @abstractmethod
    def reset(self) -> None:
        """
        Signals the environment that it must reset the simulation.
        """

    @abstractmethod
    def close(self) -> None:
        """
        Signals the environment that it must close.
        """

    @property
    @abstractmethod
    def behavior_specs(self) -> MappingType[str, BehaviorSpec]:
        """
        Returns a Mapping from behavior names to behavior specs.
        Agents grouped under the same behavior name have the same action and
        observation specs, and are expected to behave similarly in the
        environment.
        Note that new keys can be added to this mapping as new policies are instantiated.
        """

    @abstractmethod
    def set_actions(self, behavior_name: BehaviorName, action: ActionTuple) -> None:
        """
        Sets the action for all of the agents in the simulation for the next
        step. The Actions must be in the same order as the order received in
        the DecisionSteps.
        :param behavior_name: The name of the behavior the agents are part of
        :param action: ActionTuple tuple of continuous and/or discrete action.
        Actions are np.arrays with dimensions  (n_agents, continuous_size) and
        (n_agents, discrete_size), respectively.
        """

    @abstractmethod
    def set_action_for_agent(
        self, behavior_name: BehaviorName, agent_id: AgentId, action: ActionTuple
    ) -> None:
        """
        Sets the action for one of the agents in the simulation for the next
        step.
        :param behavior_name: The name of the behavior the agent is part of
        :param agent_id: The id of the agent the action is set for
        :param action: ActionTuple tuple of continuous and/or discrete action
        Actions are np.arrays with dimensions  (1, continuous_size) and
        (1, discrete_size), respectively. Note, this initial dimensions of 1 is because
        this action is meant for a single agent.
        """

    @abstractmethod
    def get_steps(
        self, behavior_name: BehaviorName
    ) -> Tuple[DecisionSteps, TerminalSteps]:
        """
        Retrieves the steps of the agents that requested a step in the
        simulation.
        :param behavior_name: The name of the behavior the agents are part of
        :return: A tuple containing :
         - A DecisionSteps NamedTuple containing the observations,
         the rewards, the agent ids and the action masks for the Agents
         of the specified behavior. These Agents need an action this step.
         - A TerminalSteps NamedTuple containing the observations,
         rewards, agent ids and interrupted flags of the agents that had their
         episode terminated last step.
        """<|MERGE_RESOLUTION|>--- conflicted
+++ resolved
@@ -56,11 +56,7 @@
     reward: float
     agent_id: AgentId
     action_mask: Optional[List[np.ndarray]]
-<<<<<<< HEAD
-    team_manager_id: Optional[str]
-=======
     team_manager_id: int
->>>>>>> 6d2be2cd
 
 
 class DecisionSteps(Mapping):
@@ -86,11 +82,7 @@
      this simulation step.
     """
 
-<<<<<<< HEAD
-    def __init__(self, obs, reward, agent_id, action_mask, team_manager_id=None):
-=======
     def __init__(self, obs, reward, agent_id, action_mask, team_manager_id):
->>>>>>> 6d2be2cd
         self.obs: List[np.ndarray] = obs
         self.reward: np.ndarray = reward
         self.agent_id: np.ndarray = agent_id
@@ -131,13 +123,7 @@
             agent_mask = []
             for mask in self.action_mask:
                 agent_mask.append(mask[agent_index])
-<<<<<<< HEAD
-        team_manager_id = None
-        if self.team_manager_id is not None and self.team_manager_id != "":
-            team_manager_id = self.team_manager_id[agent_index]
-=======
         team_manager_id = self.team_manager_id[agent_index]
->>>>>>> 6d2be2cd
         return DecisionStep(
             obs=agent_obs,
             reward=self.reward[agent_index],
@@ -163,11 +149,7 @@
             reward=np.zeros(0, dtype=np.float32),
             agent_id=np.zeros(0, dtype=np.int32),
             action_mask=None,
-<<<<<<< HEAD
-            team_manager_id=None,
-=======
             team_manager_id=np.zeros(0, dtype=np.int32),
->>>>>>> 6d2be2cd
         )
 
 
@@ -187,11 +169,7 @@
     reward: float
     interrupted: bool
     agent_id: AgentId
-<<<<<<< HEAD
-    team_manager_id: Optional[str]
-=======
     team_manager_id: int
->>>>>>> 6d2be2cd
 
 
 class TerminalSteps(Mapping):
@@ -212,11 +190,7 @@
      across simulation steps.
     """
 
-<<<<<<< HEAD
-    def __init__(self, obs, reward, interrupted, agent_id, team_manager_id=None):
-=======
     def __init__(self, obs, reward, interrupted, agent_id, team_manager_id):
->>>>>>> 6d2be2cd
         self.obs: List[np.ndarray] = obs
         self.reward: np.ndarray = reward
         self.interrupted: np.ndarray = interrupted
@@ -253,13 +227,7 @@
         agent_obs = []
         for batched_obs in self.obs:
             agent_obs.append(batched_obs[agent_index])
-<<<<<<< HEAD
-        team_manager_id = None
-        if self.team_manager_id is not None and self.team_manager_id != "":
-            team_manager_id = self.team_manager_id[agent_index]
-=======
         team_manager_id = self.team_manager_id[agent_index]
->>>>>>> 6d2be2cd
         return TerminalStep(
             obs=agent_obs,
             reward=self.reward[agent_index],
@@ -285,11 +253,7 @@
             reward=np.zeros(0, dtype=np.float32),
             interrupted=np.zeros(0, dtype=np.bool),
             agent_id=np.zeros(0, dtype=np.int32),
-<<<<<<< HEAD
-            team_manager_id=None,
-=======
             team_manager_id=np.zeros(0, dtype=np.int32),
->>>>>>> 6d2be2cd
         )
 
 
