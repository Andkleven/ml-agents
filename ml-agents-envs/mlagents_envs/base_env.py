--- conflicted
+++ resolved
@@ -249,6 +249,7 @@
     A NamedTuple whose fields correspond to actions of different types.
     Continuous and discrete actions are numpy arrays.
     """
+
     continuous: np.ndarray
     discrete: np.ndarray
 
@@ -296,24 +297,18 @@
         """
         return len(self.discrete_branches)
 
-<<<<<<< HEAD
-    def create_empty(self, n_agents: int) -> ActionBuffers:
-=======
-    def empty_action(self, n_agents: int) -> np.ndarray:
->>>>>>> 199d15bb
+    def empty_action(self, n_agents: int) -> ActionBuffers:
         """
         Generates ActionBuffers corresponding to an empty action (all zeros)
         for a number of agents.
         :param n_agents: The number of agents that will have actions generated
         """
-        return ActionBuffers(np.zeros((n_agents, self.continuous_size), dtype=np.float32),
-            np.zeros((n_agents, self.discrete_size), dtype=np.int32))
-
-<<<<<<< HEAD
-    def create_random(self, n_agents: int) -> ActionBuffers:
-=======
-    def random_action(self, n_agents: int) -> np.ndarray:
->>>>>>> 199d15bb
+        return ActionBuffers(
+            np.zeros((n_agents, self.continuous_size), dtype=np.float32),
+            np.zeros((n_agents, self.discrete_size), dtype=np.int32),
+        )
+
+    def random_action(self, n_agents: int) -> ActionBuffers:
         """
         Generates ActionBuffers corresponding to a random action (either discrete
         or continuous) for a number of agents.
@@ -324,16 +319,16 @@
         ).astype(np.float32)
 
         discrete_action = np.column_stack(
-                [
-                    np.random.randint(
-                        0,
-                        self.discrete_branches[i],  # type: ignore
-                        size=(n_agents),
-                        dtype=np.int32,
-                    )
-                    for i in range(self.discrete_size)
-                ]
-            )
+            [
+                np.random.randint(
+                    0,
+                    self.discrete_branches[i],  # type: ignore
+                    size=(n_agents),
+                    dtype=np.int32,
+                )
+                for i in range(self.discrete_size)
+            ]
+        )
         return ActionBuffers(continuous_action, discrete_action)
 
     def _validate_action(
