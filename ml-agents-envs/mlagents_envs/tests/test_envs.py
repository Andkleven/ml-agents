from unittest import mock
import pytest

from mlagents_envs.environment import UnityEnvironment
from mlagents_envs.base_env import DecisionSteps, TerminalSteps, ActionTuple
from mlagents_envs.exception import UnityEnvironmentException, UnityActionException
from mlagents_envs.mock_communicator import MockCommunicator


@mock.patch("mlagents_envs.environment.UnityEnvironment._get_communicator")
def test_handles_bad_filename(get_communicator):
    with pytest.raises(UnityEnvironmentException):
        UnityEnvironment(" ")


@mock.patch("mlagents_envs.env_utils.launch_executable")
@mock.patch("mlagents_envs.environment.UnityEnvironment._get_communicator")
def test_initialization(mock_communicator, mock_launcher):
    mock_communicator.return_value = MockCommunicator(
        discrete_action=False, visual_inputs=0
    )
    env = UnityEnvironment(" ")
    assert list(env.behavior_specs.keys()) == ["RealFakeBrain"]
    env.close()


@pytest.mark.parametrize(
    "base_port,file_name,expected",
    [
        # Non-None base port value will always be used
        (6001, "foo.exe", 6001),
        # No port specified and environment specified, so use BASE_ENVIRONMENT_PORT
        (None, "foo.exe", UnityEnvironment.BASE_ENVIRONMENT_PORT),
        # No port specified and no environment, so use DEFAULT_EDITOR_PORT
        (None, None, UnityEnvironment.DEFAULT_EDITOR_PORT),
    ],
)
@mock.patch("mlagents_envs.env_utils.launch_executable")
@mock.patch("mlagents_envs.environment.UnityEnvironment._get_communicator")
def test_port_defaults(
    mock_communicator, mock_launcher, base_port, file_name, expected
):
    mock_communicator.return_value = MockCommunicator(
        discrete_action=False, visual_inputs=0
    )
    env = UnityEnvironment(file_name=file_name, worker_id=0, base_port=base_port)
    assert expected == env._port


@mock.patch("mlagents_envs.env_utils.launch_executable")
@mock.patch("mlagents_envs.environment.UnityEnvironment._get_communicator")
def test_log_file_path_is_set(mock_communicator, mock_launcher):
    mock_communicator.return_value = MockCommunicator()
    env = UnityEnvironment(
        file_name="myfile", worker_id=0, log_folder="./some-log-folder-path"
    )
    args = env._executable_args()
    log_file_index = args.index("-logFile")
    assert args[log_file_index + 1] == "./some-log-folder-path/Player-0.log"


@mock.patch("mlagents_envs.env_utils.launch_executable")
@mock.patch("mlagents_envs.environment.UnityEnvironment._get_communicator")
def test_reset(mock_communicator, mock_launcher):
    mock_communicator.return_value = MockCommunicator(
        discrete_action=False, visual_inputs=0
    )
    env = UnityEnvironment(" ")
    spec = env.behavior_specs["RealFakeBrain"]
    env.reset()
    decision_steps, terminal_steps = env.get_steps("RealFakeBrain")
    env.close()
    assert isinstance(decision_steps, DecisionSteps)
    assert isinstance(terminal_steps, TerminalSteps)
    assert len(spec.observation_shapes) == len(decision_steps.obs)
    assert len(spec.observation_shapes) == len(terminal_steps.obs)
    n_agents = len(decision_steps)
    for shape, obs in zip(spec.observation_shapes, decision_steps.obs):
        assert (n_agents,) + shape == obs.shape
    n_agents = len(terminal_steps)
    for shape, obs in zip(spec.observation_shapes, terminal_steps.obs):
        assert (n_agents,) + shape == obs.shape


@mock.patch("mlagents_envs.env_utils.launch_executable")
@mock.patch("mlagents_envs.environment.UnityEnvironment._get_communicator")
def test_step(mock_communicator, mock_launcher):
    mock_communicator.return_value = MockCommunicator(
        discrete_action=False, visual_inputs=0
    )
    env = UnityEnvironment(" ")
    spec = env.behavior_specs["RealFakeBrain"]
    env.step()
    decision_steps, terminal_steps = env.get_steps("RealFakeBrain")
    n_agents = len(decision_steps)
    env.set_actions("RealFakeBrain", spec.action_spec.empty_action(n_agents))
    env.step()
    with pytest.raises(UnityActionException):
        env.set_actions("RealFakeBrain", spec.action_spec.empty_action(n_agents - 1))
    decision_steps, terminal_steps = env.get_steps("RealFakeBrain")
    n_agents = len(decision_steps)
    _empty_act = spec.action_spec.empty_action(n_agents)
<<<<<<< HEAD
    next_action = ActionTuple()
    next_action.add_continuous(_empty_act.continuous - 1)
    next_action.add_discrete(_empty_act.discrete - 1)
=======
    next_action = ActionTuple(_empty_act.continuous - 1, _empty_act.discrete - 1)
>>>>>>> 0a94d765
    env.set_actions("RealFakeBrain", next_action)
    env.step()

    env.close()
    assert isinstance(decision_steps, DecisionSteps)
    assert isinstance(terminal_steps, TerminalSteps)
    assert len(spec.observation_shapes) == len(decision_steps.obs)
    assert len(spec.observation_shapes) == len(terminal_steps.obs)
    for shape, obs in zip(spec.observation_shapes, decision_steps.obs):
        assert (n_agents,) + shape == obs.shape
    assert 0 in decision_steps
    assert 2 in terminal_steps


@mock.patch("mlagents_envs.env_utils.launch_executable")
@mock.patch("mlagents_envs.environment.UnityEnvironment._get_communicator")
def test_close(mock_communicator, mock_launcher):
    comm = MockCommunicator(discrete_action=False, visual_inputs=0)
    mock_communicator.return_value = comm
    env = UnityEnvironment(" ")
    assert env._loaded
    env.close()
    assert not env._loaded
    assert comm.has_been_closed


def test_check_communication_compatibility():
    unity_ver = "1.0.0"
    python_ver = "1.0.0"
    unity_package_version = "0.15.0"
    assert UnityEnvironment._check_communication_compatibility(
        unity_ver, python_ver, unity_package_version
    )
    unity_ver = "1.1.0"
    assert UnityEnvironment._check_communication_compatibility(
        unity_ver, python_ver, unity_package_version
    )
    unity_ver = "2.0.0"
    assert not UnityEnvironment._check_communication_compatibility(
        unity_ver, python_ver, unity_package_version
    )

    unity_ver = "0.16.0"
    python_ver = "0.16.0"
    assert UnityEnvironment._check_communication_compatibility(
        unity_ver, python_ver, unity_package_version
    )
    unity_ver = "0.17.0"
    assert not UnityEnvironment._check_communication_compatibility(
        unity_ver, python_ver, unity_package_version
    )
    unity_ver = "1.16.0"
    assert not UnityEnvironment._check_communication_compatibility(
        unity_ver, python_ver, unity_package_version
    )


def test_returncode_to_signal_name():
    assert UnityEnvironment._returncode_to_signal_name(-2) == "SIGINT"
    assert UnityEnvironment._returncode_to_signal_name(42) is None
    assert UnityEnvironment._returncode_to_signal_name("SIGINT") is None


if __name__ == "__main__":
    pytest.main()<|MERGE_RESOLUTION|>--- conflicted
+++ resolved
@@ -100,13 +100,7 @@
     decision_steps, terminal_steps = env.get_steps("RealFakeBrain")
     n_agents = len(decision_steps)
     _empty_act = spec.action_spec.empty_action(n_agents)
-<<<<<<< HEAD
-    next_action = ActionTuple()
-    next_action.add_continuous(_empty_act.continuous - 1)
-    next_action.add_discrete(_empty_act.discrete - 1)
-=======
     next_action = ActionTuple(_empty_act.continuous - 1, _empty_act.discrete - 1)
->>>>>>> 0a94d765
     env.set_actions("RealFakeBrain", next_action)
     env.step()
 
