--- conflicted
+++ resolved
@@ -53,13 +53,8 @@
             brain_name=self.brain_name,
             is_training=True,
         )
-<<<<<<< HEAD
-        rl_init = UnityRLInitializationOutput(
+        rl_init = UnityRLInitializationOutputProto(
             name="RealFakeAcademy", version="API-10", log_path="", brain_parameters=[bp]
-=======
-        rl_init = UnityRLInitializationOutputProto(
-            name="RealFakeAcademy", version="API-9", log_path="", brain_parameters=[bp]
->>>>>>> 71d82bb1
         )
         return UnityOutputProto(rl_initialization_output=rl_init)
 
